--- conflicted
+++ resolved
@@ -1,11 +1,7 @@
 {
   "name": "realm",
   "description": "Realm is a mobile database: an alternative to SQLite and key-value stores",
-<<<<<<< HEAD
   "version": "2.3.0-beta.1",
-=======
-  "version": "2.2.14",
->>>>>>> 4660c5ff
   "license": "Apache-2.0",
   "homepage": "https://realm.io",
   "keywords": [
