--- conflicted
+++ resolved
@@ -1,11 +1,7 @@
 {
   "name": "realm",
   "description": "Realm is a mobile database: an alternative to SQLite and key-value stores",
-<<<<<<< HEAD
   "version": "10.0.0-prealpha.0",
-=======
-  "version": "6.0.0-beta.1",
->>>>>>> 1a4c7c43
   "license": "See the actual license in the file LICENSE",
   "homepage": "https://realm.io",
   "keywords": [
@@ -55,20 +51,12 @@
     "lint": "eslint",
     "test": "scripts/test.sh",
     "package": "npm ci --build-from-source=realm && node-pre-gyp package",
-<<<<<<< HEAD
-    "install": "node-pre-gyp install --fallback-to-build",
+    "install": "node-pre-gyp install --fallback-to-build -j 8",
     "postinstall": "lerna bootstrap",
-    "rebuild": "npm run isWin -s && SET REALMJS_USE_DEBUG_CORE=1 & npm run rebuild-changes || REALMJS_USE_DEBUG_CORE=1 && npm run rebuild-changes",
-    "build": "npm run isWin -s && SET REALMJS_USE_DEBUG_CORE=1 & npm run build-changes || REALMJS_USE_DEBUG_CORE=1 && npm run build-changes",
-    "build-changes": "node-pre-gyp build --debug",
-    "rebuild-changes": "node-pre-gyp rebuild --debug && cd tests && npm install",
-=======
-    "install": "node-pre-gyp install --fallback-to-build -j 8",
     "rebuild": "npm run isWin -s && SET REALMJS_USE_DEBUG_CORE=1 && npm run rebuild-changes || REALMJS_USE_DEBUG_CORE=1 && npm run rebuild-changes",
     "build": "npm run isWin -s && SET REALMJS_USE_DEBUG_CORE=1 && npm run build-changes || REALMJS_USE_DEBUG_CORE=1 && npm run build-changes",
     "build-changes": "node-pre-gyp build --debug -j 8",
     "rebuild-changes": "node-pre-gyp rebuild --debug -j 8 && cd tests && npm install",
->>>>>>> 1a4c7c43
     "prepublish": "echo prepublishing && node scripts/prepublish.js",
     "eslint": "npm install && npm run lint .",
     "license-check": "npm install && license-checker --exclude \"MIT,ISC,BSD,Apache-2.0,BSD-2-Clause,BSD-3-Clause,WTFPL,Unlicense,(MIT AND CC-BY-3.0)\" | node scripts/handle-license-check.js",
@@ -116,28 +104,16 @@
     "url-parse": "^1.4.4"
   },
   "devDependencies": {
-    "@react-native-community/eslint-config": "^1.0.0",
     "@types/node": "^4.9.1",
     "@typescript-eslint/eslint-plugin": "^2.28.0",
     "@typescript-eslint/parser": "^2.28.0",
     "babel-eslint": "^8.2.6",
-<<<<<<< HEAD
-    "eslint": "^5.16.0",
-    "eslint-config-prettier": "^6.10.1",
-    "eslint-plugin-flowtype": "^3.4.2",
-    "eslint-plugin-jasmine": "^2.10.1",
-    "eslint-plugin-prettier": "^3.1.3",
-    "eslint-plugin-react": "^7.12.4",
-    "eslint-plugin-react-native": "^3.6.0",
-    "eslint-visitor-keys": "^1.0.0",
-=======
     "eslint": "^6.8.0",
     "eslint-plugin-flowtype": "^4.7.0",
     "eslint-plugin-jasmine": "^4.1.0",
     "eslint-plugin-react": "^7.19.0",
     "eslint-plugin-react-native": "^3.8.1",
     "eslint-visitor-keys": "^1.1.0",
->>>>>>> 1a4c7c43
     "jasmine": "^3.4.0",
     "jasmine-console-reporter": "^3.1.0",
     "jasmine-xml-reporter": "^1.2.1",
