--- conflicted
+++ resolved
@@ -6,11 +6,7 @@
     "start": "react-native start"
   },
   "dependencies": {
-<<<<<<< HEAD
-    "react-native": "^0.18.0-rc",
-=======
     "react-native": "0.18.0",
->>>>>>> a0145df5
     "realm": "file:../.."
   }
 }