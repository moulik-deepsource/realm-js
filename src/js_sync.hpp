////////////////////////////////////////////////////////////////////////////
//
// Copyright 2016 Realm Inc.
//
// Licensed under the Apache License, Version 2.0 (the "License");
// you may not use this file except in compliance with the License.
// You may obtain a copy of the License at
//
// http://www.apache.org/licenses/LICENSE-2.0
//
// Unless required by applicable law or agreed to in writing, software
// distributed under the License is distributed on an "AS IS" BASIS,
// WITHOUT WARRANTIES OR CONDITIONS OF ANY KIND, either express or implied.
// See the License for the specific language governing permissions and
// limitations under the License.
//
////////////////////////////////////////////////////////////////////////////

#pragma once

#include "js_class.hpp"
#include "js_collection.hpp"
#include "platform.hpp"
#include "sync/partial_sync.hpp"
#include "sync/sync_config.hpp"
#include "sync/sync_manager.hpp"
#include "sync/sync_session.hpp"
#include "sync/sync_user.hpp"
#include "util/event_loop_dispatcher.hpp"

#include <realm/util/logger.hpp>
#include <realm/util/uri.hpp>

#if REALM_PLATFORM_NODE
#include "impl/realm_coordinator.hpp"
#include "node/js_global_notifier.hpp"
#include "node/sync_logger.hpp"
#endif

#if REALM_ANDROID
#include <jni.h>
#include "./android/io_realm_react_RealmReactModule.h"
#include "./android/jni_utils.hpp"

extern jclass ssl_helper_class;
#endif

#include <mutex>
#include <condition_variable>

namespace realm {
class Adapter;

namespace js {
template<typename T>
inline realm::SyncManager& syncManagerShared(typename T::Context &ctx) {
    static std::once_flag flag;
    std::call_once(flag, [ctx] {
        auto realm_constructor = js::Value<T>::validated_to_object(ctx, js::Object<T>::get_global(ctx, "Realm"));
        std::string user_agent_binding_info;
        auto user_agent_function = js::Object<T>::get_property(ctx, realm_constructor, "_createUserAgentDescription");
        if (js::Value<T>::is_function(ctx, user_agent_function)) {
            auto result = js::Function<T>::call(ctx, js::Value<T>::to_function(ctx, user_agent_function), realm_constructor, 0, nullptr);
            user_agent_binding_info = js::Value<T>::validated_to_string(ctx, result);
        }
        ensure_directory_exists_for_file(default_realm_file_directory());
        SyncClientConfig client_config;
        client_config.base_file_path = default_realm_file_directory();
        client_config.metadata_mode = SyncManager::MetadataMode::NoEncryption;
        client_config.user_agent_binding_info = user_agent_binding_info;
        SyncManager::shared().configure(client_config);
    });
    return SyncManager::shared();
}

template<typename T>
class AdapterClass : public ClassDefinition<T, Adapter> {
    using GlobalContextType = typename T::GlobalContext;
    using ContextType = typename T::Context;
    using FunctionType = typename T::Function;
    using ObjectType = typename T::Object;
    using ValueType = typename T::Value;
    using String = js::String<T>;
    using Object = js::Object<T>;
    using Value = js::Value<T>;
    using Function = js::Function<T>;
    using ReturnValue = js::ReturnValue<T>;
    using Arguments = js::Arguments<T>;


public:
    std::string const name = "Adapter";

    static void constructor(ContextType, ObjectType, Arguments &);

    static void current(ContextType, ObjectType, Arguments &, ReturnValue &);
    static void advance(ContextType, ObjectType, Arguments &, ReturnValue &);
    static void realm_at_path(ContextType, ObjectType, Arguments &, ReturnValue &);
    static void close(ContextType, ObjectType, Arguments &, ReturnValue &);

    MethodMap<T> const methods = {
        {"current", wrap<current>},
        {"advance", wrap<advance>},
        {"realmAtPath", wrap<realm_at_path>},
        {"close", wrap<close>},
    };
};

using SharedUser = std::shared_ptr<realm::SyncUser>;
using WeakSession = std::weak_ptr<realm::SyncSession>;

template<typename T>
class UserClass : public ClassDefinition<T, SharedUser> {
    using GlobalContextType = typename T::GlobalContext;
    using ContextType = typename T::Context;
    using FunctionType = typename T::Function;
    using ObjectType = typename T::Object;
    using ValueType = typename T::Value;
    using String = js::String<T>;
    using Object = js::Object<T>;
    using Value = js::Value<T>;
    using Function = js::Function<T>;
    using ReturnValue = js::ReturnValue<T>;
    using Arguments = js::Arguments<T>;

public:
    std::string const name = "User";

    static FunctionType create_constructor(ContextType);

    static void get_server(ContextType, ObjectType, ReturnValue &);
    static void get_identity(ContextType, ObjectType, ReturnValue &);
    static void get_token(ContextType, ObjectType, ReturnValue &);
    static void is_admin(ContextType, ObjectType, ReturnValue &);
    static void is_admin_token(ContextType, ObjectType, ReturnValue &);

    PropertyMap<T> const properties = {
        {"server", {wrap<get_server>, nullptr}},
        {"identity", {wrap<get_identity>, nullptr}},
        {"token", {wrap<get_token>, nullptr}},
        {"isAdmin", {wrap<is_admin>, nullptr}},
        {"isAdminToken", {wrap<is_admin_token>, nullptr}},
    };

    static void create_user(ContextType, ObjectType, Arguments &, ReturnValue &);
    static void admin_user(ContextType, ObjectType, Arguments &, ReturnValue &);
    static void get_existing_user(ContextType, ObjectType, Arguments &, ReturnValue&);

    MethodMap<T> const static_methods = {
        {"createUser", wrap<create_user>},
        {"_adminUser", wrap<admin_user>},
        {"_getExistingUser", wrap<get_existing_user>},
    };

    static void all_users(ContextType ctx, ObjectType object, ReturnValue &);

    PropertyMap<T> const static_properties = {
        {"all", {wrap<all_users>, nullptr}},
    };

    static void logout(ContextType, ObjectType, Arguments &, ReturnValue &);
    static void session_for_on_disk_path(ContextType, ObjectType, Arguments &, ReturnValue &);

    MethodMap<T> const methods = {
        {"_logout", wrap<logout>},
        {"_sessionForOnDiskPath", wrap<session_for_on_disk_path>}
    };
};

template<typename T>
void UserClass<T>::get_server(ContextType ctx, ObjectType object, ReturnValue &return_value) {
    std::string server = get_internal<T, UserClass<T>>(ctx, object)->get()->server_url();
    return_value.set(server);
}

template<typename T>
void UserClass<T>::get_identity(ContextType ctx, ObjectType object, ReturnValue &return_value) {
    std::string identity = get_internal<T, UserClass<T>>(ctx, object)->get()->identity();
    return_value.set(identity);
}

template<typename T>
void UserClass<T>::get_token(ContextType ctx, ObjectType object, ReturnValue &return_value) {
    std::string token = get_internal<T, UserClass<T>>(ctx, object)->get()->refresh_token();
    return_value.set(token);
}

template<typename T>
void UserClass<T>::is_admin(ContextType ctx, ObjectType object, ReturnValue &return_value) {
    return_value.set(get_internal<T, UserClass<T>>(ctx, object)->get()->is_admin());
}

template<typename T>
void UserClass<T>::is_admin_token(ContextType ctx, ObjectType object, ReturnValue &return_value) {
    return_value.set(get_internal<T, UserClass<T>>(ctx, object)->get()->token_type() == SyncUser::TokenType::Admin);
}

template<typename T>
void UserClass<T>::create_user(ContextType ctx, ObjectType this_object, Arguments &args, ReturnValue &return_value) {
    args.validate_between(3, 5);
    SyncUserIdentifier userIdentifier {
        Value::validated_to_string(ctx, args[1], "identity"),
        Value::validated_to_string(ctx, args[0], "authServerUrl")
     };
    SharedUser *user = new SharedUser(syncManagerShared<T>(ctx).get_user(
        userIdentifier,
        Value::validated_to_string(ctx, args[2], "refreshToken")
    ));

    if (args.count == 5) {
        (*user)->set_is_admin(Value::validated_to_boolean(ctx, args[4], "isAdmin"));
    }
    return_value.set(create_object<T, UserClass<T>>(ctx, user));
}

template<typename T>
void UserClass<T>::admin_user(ContextType ctx, ObjectType this_object, Arguments &args, ReturnValue &return_value) {
    args.validate_count(2);
    SharedUser *user = new SharedUser(syncManagerShared<T>(ctx).get_admin_token_user(
        Value::validated_to_string(ctx, args[0], "authServerUrl"),
        Value::validated_to_string(ctx, args[1], "refreshToken")
    ));
    return_value.set(create_object<T, UserClass<T>>(ctx, user));
}

template<typename T>
void UserClass<T>::get_existing_user(ContextType ctx, ObjectType, Arguments &args, ReturnValue &return_value) {
    args.validate_count(2);
    if (auto user = syncManagerShared<T>(ctx).get_existing_logged_in_user(SyncUserIdentifier{
            Value::validated_to_string(ctx, args[1], "identity"),
            Value::validated_to_string(ctx, args[0], "authServerUrl")})) {
        return_value.set(create_object<T, UserClass<T>>(ctx, new SharedUser(std::move(user))));
    }
}

template<typename T>
void UserClass<T>::all_users(ContextType ctx, ObjectType object, ReturnValue &return_value) {
    auto users = Object::create_empty(ctx);
    for (auto user : syncManagerShared<T>(ctx).all_logged_in_users()) {
        if (user->token_type() == SyncUser::TokenType::Normal) {
            Object::set_property(ctx, users, user->identity(), create_object<T, UserClass<T>>(ctx, new SharedUser(user)), ReadOnly | DontDelete);
        }
    }
    return_value.set(users);
}

template<typename T>
void UserClass<T>::logout(ContextType ctx, ObjectType this_object, Arguments &, ReturnValue &) {
    get_internal<T, UserClass<T>>(ctx, this_object)->get()->log_out();
}

template<typename T>
class SessionClass : public ClassDefinition<T, WeakSession> {
    using ContextType = typename T::Context;
    using FunctionType = typename T::Function;
    using ObjectType = typename T::Object;
    using ValueType = typename T::Value;
    using String = js::String<T>;
    using Object = js::Object<T>;
    using Value = js::Value<T>;
    using ReturnValue = js::ReturnValue<T>;
    using Arguments = js::Arguments<T>;

public:
    std::string const name = "Session";
    using ProgressHandler = void(uint64_t transferred_bytes, uint64_t transferrable_bytes);
    using StateHandler = void(SyncSession::PublicState old_state, SyncSession::PublicState new_state);
    using ConnectionHandler = void(SyncSession::ConnectionState new_state, SyncSession::ConnectionState old_state);
    using DownloadUploadCompletionHandler = void(std::error_code error);

    static FunctionType create_constructor(ContextType);

    static void get_config(ContextType, ObjectType, ReturnValue &);
    static void get_user(ContextType, ObjectType, ReturnValue &);
    static void get_url(ContextType, ObjectType, ReturnValue &);
    static void get_state(ContextType, ObjectType, ReturnValue &);
    static void get_connection_state(ContextType, ObjectType, ReturnValue &);

    static void simulate_error(ContextType, ObjectType, Arguments &, ReturnValue &);
    static void refresh_access_token(ContextType, ObjectType, Arguments &, ReturnValue &);
    static void add_progress_notification(ContextType ctx, ObjectType this_object, Arguments &, ReturnValue &);
    static void remove_progress_notification(ContextType ctx, ObjectType this_object, Arguments &, ReturnValue &);
    static void add_state_notification(ContextType ctx, ObjectType this_object, Arguments &, ReturnValue &);
    static void remove_state_notification(ContextType ctx, ObjectType this_object, Arguments &, ReturnValue &);
    static void add_connection_notification(ContextType ctx, ObjectType this_object, Arguments &, ReturnValue &);
    static void remove_connection_notification(ContextType ctx, ObjectType this_object, Arguments &, ReturnValue &);
    static void is_connected(ContextType ctx, ObjectType this_object, Arguments &, ReturnValue &);
    static void resume(ContextType ctx, ObjectType this_object, Arguments &, ReturnValue &);
    static void pause(ContextType ctx, ObjectType this_object, Arguments &, ReturnValue &);
    static void override_server(ContextType, ObjectType, Arguments &, ReturnValue &);
    static void wait_for_download_completion(ContextType, ObjectType, Arguments &, ReturnValue &);
    static void wait_for_upload_completion(ContextType, ObjectType, Arguments &, ReturnValue &);


    PropertyMap<T> const properties = {
        {"config", {wrap<get_config>, nullptr}},
        {"user", {wrap<get_user>, nullptr}},
        {"url", {wrap<get_url>, nullptr}},
        {"state", {wrap<get_state>, nullptr}},
        {"connectionState", {wrap<get_connection_state>, nullptr}},
    };

    MethodMap<T> const methods = {
        {"_simulateError", wrap<simulate_error>},
        {"_refreshAccessToken", wrap<refresh_access_token>},
        {"_overrideServer", wrap<override_server>},
        {"_waitForDownloadCompletion", wrap<wait_for_download_completion>},
        {"_waitForUploadCompletion", wrap<wait_for_upload_completion>},
        {"addProgressNotification", wrap<add_progress_notification>},
        {"removeProgressNotification", wrap<remove_progress_notification>},
        {"addConnectionNotification", wrap<add_connection_notification>},
        {"removeConnectionNotification", wrap<remove_connection_notification>},
        {"isConnected", wrap<is_connected>},
        {"resume", wrap<resume>},
        {"pause", wrap<pause>},
    };

private:
    enum Direction { Upload, Download };
    static std::string get_connection_state_value(SyncSession::ConnectionState state);
    static void wait_for_completion(Direction direction, ContextType ctx, ObjectType this_object, Arguments& args);
};

template<typename T>
class SyncSessionErrorHandlerFunctor {
public:
    SyncSessionErrorHandlerFunctor(typename T::Context ctx, typename T::Function error_func)
    : m_ctx(Context<T>::get_global_context(ctx))
    , m_func(ctx, error_func)
    { }

    typename T::Function func() const { return m_func; }

    void operator()(std::shared_ptr<SyncSession> session, SyncError error) {
        HANDLESCOPE(m_ctx)

        std::string name = "Error";
        auto error_object = Object<T>::create_empty(m_ctx);

        if (error.is_client_reset_requested()) {
            auto config_object = Object<T>::create_empty(m_ctx);
            Object<T>::set_property(m_ctx, config_object, "path", Value<T>::from_string(m_ctx, error.user_info[SyncError::c_recovery_file_path_key]));
            Object<T>::set_property(m_ctx, config_object, "readOnly", Value<T>::from_boolean(m_ctx, true));
            Object<T>::set_property(m_ctx, error_object, "config", config_object);
            name = "ClientReset";
        }

        Object<T>::set_property(m_ctx, error_object, "name", Value<T>::from_string(m_ctx, name));
        Object<T>::set_property(m_ctx, error_object, "message", Value<T>::from_string(m_ctx, error.message));
        Object<T>::set_property(m_ctx, error_object, "isFatal", Value<T>::from_boolean(m_ctx, error.is_fatal));
        Object<T>::set_property(m_ctx, error_object, "category", Value<T>::from_string(m_ctx, error.error_code.category().name()));
        Object<T>::set_property(m_ctx, error_object, "code", Value<T>::from_number(m_ctx, error.error_code.value()));

        auto user_info = Object<T>::create_empty(m_ctx);
        for (auto& kvp : error.user_info) {
            Object<T>::set_property(m_ctx, user_info, kvp.first, Value<T>::from_string(m_ctx, kvp.second));
        }
        Object<T>::set_property(m_ctx, error_object, "userInfo", user_info);

        typename T::Value arguments[2];
        arguments[0] = create_object<T, SessionClass<T>>(m_ctx, new WeakSession(session));
        arguments[1] = error_object;

        Function<T>::callback(m_ctx, m_func, typename T::Object(), 2, arguments);
    }
private:
    const Protected<typename T::GlobalContext> m_ctx;
    const Protected<typename T::Function> m_func;
};


// An object of type SSLVerifyCallbackSyncThreadFunctor is registered with the sync client in order
// to verify SSL certificates. The SSLVerifyCallbackSyncThreadFunctor object's operator() is called
// on the sync client's event loop thread.
template <typename T>
class SSLVerifyCallbackSyncThreadFunctor {
public:
    SSLVerifyCallbackSyncThreadFunctor(typename T::Context ctx, typename T::Function ssl_verify_func)
    : m_ctx(Context<T>::get_global_context(ctx))
    , m_func(ctx, ssl_verify_func)
    , m_event_loop_dispatcher {SSLVerifyCallbackSyncThreadFunctor<T>::main_loop_handler}
    , m_mutex{new std::mutex}
    , m_cond_var{new std::condition_variable}
    {
    }

    // This function is called on the sync client's event loop thread.
    bool operator ()(const std::string& server_address, sync::Session::port_type server_port, const char* pem_data, size_t pem_size, int preverify_ok, int depth)
    {
        const std::string pem_certificate {pem_data, pem_size};
        {
            std::lock_guard<std::mutex> lock {*m_mutex};
            m_ssl_certificate_callback_done = false;
        }

        // Dispatch the call to the main_loop_handler on the node.js thread.
        m_event_loop_dispatcher(this, server_address, server_port, pem_certificate, preverify_ok, depth);

        bool ssl_certificate_accepted = false;
        {
            // Wait for the return value of the callback function on the node.js main thread.
            // The sync client blocks during this wait.
            std::unique_lock<std::mutex> lock(*m_mutex);
            m_cond_var->wait(lock, [this] { return this->m_ssl_certificate_callback_done; });
            ssl_certificate_accepted = m_ssl_certificate_accepted;
        }

        return ssl_certificate_accepted;
    }

    // main_loop_handler is called on the node.js main thread.
    // main_loop_handler calls the user callback (m_func) and sends the return value
    // back to the sync client's event loop thread through a condition variable.
    static void main_loop_handler(SSLVerifyCallbackSyncThreadFunctor<T>* this_object,
                                  const std::string& server_address,
                                  sync::Session::port_type server_port,
                                  const std::string& pem_certificate,
                                  int preverify_ok,
                                  int depth)
    {
        const Protected<typename T::GlobalContext>& ctx = this_object->m_ctx;
		HANDLESCOPE(ctx)


        typename T::Object ssl_certificate_object = Object<T>::create_empty(ctx);
        Object<T>::set_property(ctx, ssl_certificate_object, "serverAddress", Value<T>::from_string(ctx, server_address));
        Object<T>::set_property(ctx, ssl_certificate_object, "serverPort", Value<T>::from_number(ctx, double(server_port)));
        Object<T>::set_property(ctx, ssl_certificate_object, "pemCertificate", Value<T>::from_string(ctx, pem_certificate));
        Object<T>::set_property(ctx, ssl_certificate_object, "acceptedByOpenSSL", Value<T>::from_boolean(ctx, preverify_ok != 0));
        Object<T>::set_property(ctx, ssl_certificate_object, "depth", Value<T>::from_number(ctx, double(depth)));

        const int argc = 1;
        typename T::Value arguments[argc] = { ssl_certificate_object };
        typename T::Value ret_val = Function<T>::callback(ctx, this_object->m_func, typename T::Object(), 1, arguments);
        bool ret_val_bool = Value<T>::to_boolean(ctx, ret_val);

        {
            std::lock_guard<std::mutex> lock {*this_object->m_mutex};
            this_object->m_ssl_certificate_callback_done = true;
            this_object->m_ssl_certificate_accepted = ret_val_bool;
        }

        this_object->m_cond_var->notify_one();
    };


private:
    const Protected<typename T::GlobalContext> m_ctx;
    const Protected<typename T::Function> m_func;
    util::EventLoopDispatcher<void(SSLVerifyCallbackSyncThreadFunctor<T>* this_object,
                                   const std::string& server_address,
                                   sync::Session::port_type server_port,
                                   const std::string& pem_certificate,
                                   int preverify_ok,
                                   int depth)> m_event_loop_dispatcher;
    bool m_ssl_certificate_callback_done = false;
    bool m_ssl_certificate_accepted = false;
    std::shared_ptr<std::mutex> m_mutex;
    std::shared_ptr<std::condition_variable> m_cond_var;
};

template<typename T>
void UserClass<T>::session_for_on_disk_path(ContextType ctx, ObjectType this_object, Arguments &args, ReturnValue &return_value) {
    args.validate_count(1);
    auto user = *get_internal<T, UserClass<T>>(ctx, this_object);
    if (auto session = user->session_for_on_disk_path(Value::validated_to_string(ctx, args[0]))) {
        return_value.set(create_object<T, SessionClass<T>>(ctx, new WeakSession(session)));
    } else {
        return_value.set_undefined();
    }
}

template<typename T>
void SessionClass<T>::get_config(ContextType ctx, ObjectType object, ReturnValue &return_value) {
    if (auto session = get_internal<T, SessionClass<T>>(ctx, object)->lock()) {
        ObjectType config = Object::create_empty(ctx);
        Object::set_property(ctx, config, "user", create_object<T, UserClass<T>>(ctx, new SharedUser(session->config().user)));
        Object::set_property(ctx, config, "url", Value::from_string(ctx, session->config().realm_url()));
        if (auto dispatcher = session->config().error_handler.template target<util::EventLoopDispatcher<SyncSessionErrorHandler>>()) {
            if (auto handler = dispatcher->func().template target<SyncSessionErrorHandlerFunctor<T>>()) {
                Object::set_property(ctx, config, "error", handler->func());
            }
        }
        if (!session->config().custom_http_headers.empty()) {
            ObjectType custom_http_headers_object = Object::create_empty(ctx);
            for (auto it = session->config().custom_http_headers.begin(); it != session->config().custom_http_headers.end(); ++it) {
                Object::set_property(ctx, custom_http_headers_object, it->first, Value::from_string(ctx, it->second));
            }
            Object::set_property(ctx, config, "custom_http_headers", custom_http_headers_object);
        }
        return_value.set(config);
    } else {
        return_value.set_undefined();
    }
}

template<typename T>
void SessionClass<T>::get_user(ContextType ctx, ObjectType object, ReturnValue &return_value) {
    if (auto session = get_internal<T, SessionClass<T>>(ctx, object)->lock()) {
        return_value.set(create_object<T, UserClass<T>>(ctx, new SharedUser(session->config().user)));
    } else {
        return_value.set_undefined();
    }
}

template<typename T>
void SessionClass<T>::get_url(ContextType ctx, ObjectType object, ReturnValue &return_value) {
    if (auto session = get_internal<T, SessionClass<T>>(ctx, object)->lock()) {
        if (util::Optional<std::string> url = session->full_realm_url()) {
            return_value.set(*url);
            return;
        }
    }

    return_value.set_undefined();
}

template<typename T>
void SessionClass<T>::get_state(ContextType ctx, ObjectType object, ReturnValue &return_value) {
    static const std::string invalid("invalid");
    static const std::string inactive("inactive");
    static const std::string active("active");

    return_value.set(invalid);

    if (auto session = get_internal<T, SessionClass<T>>(ctx, object)->lock()) {
        if (session->state() == SyncSession::PublicState::Inactive) {
            return_value.set(inactive);
        } else {
            return_value.set(active);
        }
    }
}

template<typename T>
std::string SessionClass<T>::get_connection_state_value(SyncSession::ConnectionState state) {
    switch(state) {
        case SyncSession::ConnectionState::Disconnected: return "disconnected";
        case SyncSession::ConnectionState::Connecting: return "connecting";
        case SyncSession::ConnectionState::Connected: return "connected";
		default:
			REALM_UNREACHABLE();
    }
}

template<typename T>
void SessionClass<T>::get_connection_state(ContextType ctx, ObjectType object, ReturnValue &return_value) {
    return_value.set(get_connection_state_value(SyncSession::ConnectionState::Disconnected));
    if (auto session = get_internal<T, SessionClass<T>>(ctx, object)->lock()) {
        return_value.set(get_connection_state_value(session->connection_state()));
    }
}

template<typename T>
void SessionClass<T>::simulate_error(ContextType ctx, ObjectType this_object, Arguments &args, ReturnValue &) {
    args.validate_count(2);

    if (auto session = get_internal<T, SessionClass<T>>(ctx, this_object)->lock()) {
        std::error_code error_code(Value::validated_to_number(ctx, args[0]), realm::sync::protocol_error_category());
        std::string message = Value::validated_to_string(ctx, args[1]);
        SyncSession::OnlyForTesting::handle_error(*session, SyncError(error_code, message, false));
    }
}

template<typename T>
void SessionClass<T>::refresh_access_token(ContextType ctx, ObjectType this_object, Arguments &args, ReturnValue &) {
    args.validate_between(3, 4);

    if (auto session = get_internal<T, SessionClass<T>>(ctx, this_object)->lock()) {
        std::string sync_label = Value::validated_to_string(ctx, args[2], "syncLabel");
        session->set_multiplex_identifier(std::move(sync_label));

        if (args.count == 4 && !Value::is_undefined(ctx, args[3])) {
            std::string url_prefix = Value::validated_to_string(ctx, args[3], "urlPrefix");
            session->set_url_prefix(std::move(url_prefix));
        }

        std::string access_token = Value::validated_to_string(ctx, args[0], "accessToken");
        std::string realm_url = Value::validated_to_string(ctx, args[1], "realmUrl");
        session->refresh_access_token(std::move(access_token), std::move(realm_url));
    }
}

template<typename T>
void SessionClass<T>::add_progress_notification(ContextType ctx, ObjectType this_object, Arguments &args, ReturnValue &return_value) {
    args.validate_count(3);

    if (auto session = get_internal<T, SessionClass<T>>(ctx, this_object)->lock()) {

        std::string direction = Value::validated_to_string(ctx, args[0], "direction");
        std::string mode = Value::validated_to_string(ctx, args[1], "mode");
        SyncSession::NotifierType notifierType;
        if (direction == "download") {
            notifierType = SyncSession::NotifierType::download;
        }
        else if (direction == "upload") {
            notifierType = SyncSession::NotifierType::upload;
        }
        else {
            throw std::invalid_argument("Invalid argument 'direction'. Only 'download' and 'upload' progress notification directions are supported");
        }

        bool is_streaming = false;
        if (mode == "reportIndefinitely") {
            is_streaming = true;
        }
        else if (mode == "forCurrentlyOutstandingWork") {
            is_streaming = false;
        }
        else {
            throw std::invalid_argument("Invalid argument 'mode'. Only 'reportIndefinitely' and 'forCurrentlyOutstandingWork' progress notification modes are supported");
        }

        auto callback_function = Value::validated_to_function(ctx, args[2], "callback");

        Protected<FunctionType> protected_callback(ctx, callback_function);
        Protected<ObjectType> protected_this(ctx, this_object);
        Protected<typename T::GlobalContext> protected_ctx(Context<T>::get_global_context(ctx));
        std::function<ProgressHandler> progressFunc;

        util::EventLoopDispatcher<ProgressHandler> progress_handler([=](uint64_t transferred_bytes, uint64_t transferrable_bytes) {
            HANDLESCOPE(protected_ctx)
            ValueType callback_arguments[2];
            callback_arguments[0] = Value::from_number(protected_ctx, transferred_bytes);
            callback_arguments[1] = Value::from_number(protected_ctx, transferrable_bytes);

            Function<T>::callback(protected_ctx, protected_callback, typename T::Object(), 2, callback_arguments);
        });

        progressFunc = std::move(progress_handler);

        auto registrationToken = session->register_progress_notifier(std::move(progressFunc), notifierType, is_streaming);
        auto syncSession = create_object<T, SessionClass<T>>(ctx, new WeakSession(session));
        PropertyAttributes attributes = ReadOnly | DontEnum | DontDelete;
        Object::set_property(ctx, callback_function, "_syncSession", syncSession, attributes);
        Object::set_property(ctx, callback_function, "_registrationToken", Value::from_number(protected_ctx, registrationToken), attributes);
    }
}

template<typename T>
void SessionClass<T>::remove_progress_notification(ContextType ctx, ObjectType this_object, Arguments &args, ReturnValue &return_value) {
    args.validate_count(1);
    auto callback_function = Value::validated_to_function(ctx, args[0], "callback");
    auto syncSessionProp = Object::get_property(ctx, callback_function, "_syncSession");
    if (Value::is_undefined(ctx, syncSessionProp) || Value::is_null(ctx, syncSessionProp)) {
        return;
    }

    auto syncSession = Value::validated_to_object(ctx, syncSessionProp);
    auto registrationToken = Object::get_property(ctx, callback_function, "_registrationToken");

    if (auto session = get_internal<T, SessionClass<T>>(ctx, syncSession)->lock()) {
        auto reg = Value::validated_to_number(ctx, registrationToken);
        session->unregister_progress_notifier(reg);
    }
}

template<typename T>
void SessionClass<T>::add_connection_notification(ContextType ctx, ObjectType this_object, Arguments& args, ReturnValue &return_value) {
    args.validate_count(1);
    if (auto session = get_internal<T, SessionClass<T>>(ctx, this_object)->lock()) {
        auto callback_function = Value::validated_to_function(ctx, args[0], "callback");
        Protected<FunctionType> protected_callback(ctx, callback_function);
        Protected<ObjectType> protected_this(ctx, this_object);
        Protected<typename T::GlobalContext> protected_ctx(Context<T>::get_global_context(ctx));

        std::function<ConnectionHandler> connectionFunc;

        util::EventLoopDispatcher<ConnectionHandler> connection_handler([=](SyncSession::ConnectionState old_state, SyncSession::ConnectionState new_state) {
            HANDLESCOPE(protected_ctx)
            ValueType callback_arguments[2];
            callback_arguments[0] = Value::from_string(protected_ctx, get_connection_state_value(new_state));
            callback_arguments[1] = Value::from_string(protected_ctx, get_connection_state_value(old_state));
            Function<T>::callback(protected_ctx, protected_callback, typename T::Object(), 2, callback_arguments);
        });

        connectionFunc = std::move(connection_handler);

        auto notificationToken = session->register_connection_change_callback(std::move(connectionFunc));
        auto syncSession = create_object<T, SessionClass<T>>(ctx, new WeakSession(session));
        PropertyAttributes attributes = ReadOnly | DontEnum | DontDelete;
        Object::set_property(ctx, callback_function, "_syncSession", syncSession, attributes);
        Object::set_property(ctx, callback_function, "_connectionNotificationToken", Value::from_number(protected_ctx, notificationToken), attributes);
    }
}

template<typename T>
void SessionClass<T>::remove_connection_notification(ContextType ctx, ObjectType this_object, Arguments& args, ReturnValue &return_value) {
    args.validate_count(1);
    auto callback_function = Value::validated_to_function(ctx, args[0], "callback");
    auto syncSessionProp = Object::get_property(ctx, callback_function, "_syncSession");
    if (Value::is_undefined(ctx, syncSessionProp) || Value::is_null(ctx, syncSessionProp)) {
        return;
    }
    auto syncSession = Value::validated_to_object(ctx, syncSessionProp);
    auto registrationToken = Object::get_property(ctx, callback_function, "_connectionNotificationToken");

    if (auto session = get_internal<T, SessionClass<T>>(ctx, syncSession)->lock()) {
        auto reg = Value::validated_to_number(ctx, registrationToken);
        session->unregister_connection_change_callback(reg);
    }
}

template<typename T>
void SessionClass<T>::is_connected(ContextType ctx, ObjectType this_object, Arguments& args, ReturnValue &return_value) {
    args.validate_count(0);
    return_value.set(false);
    if (auto session = get_internal<T, SessionClass<T>>(ctx, this_object)->lock()) {
        auto state = session->state();
        auto connection_state = session->connection_state();
        if (connection_state == SyncSession::ConnectionState::Connected
            && (state == SyncSession::PublicState::Active || state == SyncSession::PublicState::Dying)) {
            return_value.set(true);
        }
    }
}

template<typename T>
void SessionClass<T>::resume(ContextType ctx, ObjectType this_object, Arguments& args, ReturnValue &return_value) {
    args.validate_count(0);
    return_value.set(false);
    if (auto session = get_internal<T, SessionClass<T>>(ctx, this_object)->lock()) {
        session->revive_if_needed();
    }
}

template<typename T>
void SessionClass<T>::pause(ContextType ctx, ObjectType this_object, Arguments& args, ReturnValue &return_value) {
    args.validate_count(0);
    return_value.set(false);
    if (auto session = get_internal<T, SessionClass<T>>(ctx, this_object)->lock()) {
        session->log_out();
    }
}

template<typename T>
void SessionClass<T>::override_server(ContextType ctx, ObjectType this_object, Arguments &args, ReturnValue&) {
    args.validate_count(2);

    std::string address = Value::validated_to_string(ctx, args[0], "address");
    double port = Value::validated_to_number(ctx, args[1], "port");
    if (port < 1 || port > 65535 || uint16_t(port) != port) {
        std::ostringstream message;
        message << "Invalid port number. Expected an integer in the range 1-65,535, got '" << port << "'";
        throw std::invalid_argument(message.str());
    }

    if (auto session = get_internal<T, SessionClass<T>>(ctx, this_object)->lock()) {
        session->override_server(std::move(address), uint16_t(port));
    }
}

template<typename T>
void SessionClass<T>::wait_for_completion(Direction direction, ContextType ctx, ObjectType this_object, Arguments &args) {
    args.validate_count(1);
    if (auto session = get_internal<T, SessionClass<T>>(ctx, this_object)->lock()) {
        auto callback_function = Value::validated_to_function(ctx, args[0]);
        Protected<FunctionType> protected_callback(ctx, callback_function);
        Protected<ObjectType> protected_this(ctx, this_object);
        Protected<typename T::GlobalContext> protected_ctx(Context<T>::get_global_context(ctx));

        util::EventLoopDispatcher<DownloadUploadCompletionHandler> completion_handler([=](std::error_code error) {
            HANDLESCOPE(protected_ctx)
            ValueType callback_arguments[1];
            if (error) {
                ObjectType error_object = Object::create_empty(protected_ctx);
                Object::set_property(protected_ctx, error_object, "message", Value::from_string(protected_ctx, error.message()));
                Object::set_property(protected_ctx, error_object, "errorCode", Value::from_number(protected_ctx, error.value()));
                callback_arguments[0] = error_object;
            } else {
                callback_arguments[0] = Value::from_undefined(protected_ctx);
            }
            Function<T>::callback(protected_ctx, protected_callback, typename T::Object(), 1, callback_arguments);
        });

        switch(direction) {
            case Upload:
                session->wait_for_upload_completion(std::move(completion_handler));
                break;
            case Download:
                session->wait_for_download_completion(std::move(completion_handler));
                break;
        }
        auto syncSession = create_object<T, SessionClass<T>>(ctx, new WeakSession(session));
        PropertyAttributes attributes = ReadOnly | DontEnum | DontDelete;
        Object::set_property(ctx, callback_function, "_syncSession", syncSession, attributes);
    }
}

template<typename T>
void SessionClass<T>::wait_for_upload_completion(ContextType ctx, ObjectType this_object, Arguments &args, ReturnValue&) {
    wait_for_completion(Direction::Upload, ctx, this_object, args);
}

template<typename T>
void SessionClass<T>::wait_for_download_completion(ContextType ctx, ObjectType this_object, Arguments &args, ReturnValue&) {
    wait_for_completion(Direction::Download, ctx, this_object, args);
}

template<typename T>
class Subscription : public partial_sync::Subscription {
public:
    Subscription(partial_sync::Subscription s, util::Optional<std::string> name) : partial_sync::Subscription(std::move(s)), m_name(name) {}
    Subscription(Subscription &&) = default;

    util::Optional<std::string> m_name;
    std::vector<std::pair<Protected<typename T::Function>, partial_sync::SubscriptionNotificationToken>> m_notification_tokens;
};

template<typename T>
class SubscriptionClass : public ClassDefinition<T, Subscription<T>> {
    using GlobalContextType = typename T::GlobalContext;
    using ContextType = typename T::Context;
    using FunctionType = typename T::Function;
    using ObjectType = typename T::Object;
    using ValueType = typename T::Value;
    using String = js::String<T>;
    using Object = js::Object<T>;
    using Value = js::Value<T>;
    using Function = js::Function<T>;
    using ReturnValue = js::ReturnValue<T>;
    using Arguments = js::Arguments<T>;

public:
    std::string const name = "Subscription";

    static FunctionType create_constructor(ContextType);
    static ObjectType create_instance(ContextType, partial_sync::Subscription, util::Optional<std::string>);

    static void get_state(ContextType, ObjectType, ReturnValue &);
    static void get_error(ContextType, ObjectType, ReturnValue &);
    static void get_name(ContextType, ObjectType, ReturnValue &);

    static void unsubscribe(ContextType, ObjectType, Arguments &, ReturnValue &);
    static void add_listener(ContextType, ObjectType, Arguments &, ReturnValue &);
    static void remove_listener(ContextType, ObjectType, Arguments &, ReturnValue &);
    static void remove_all_listeners(ContextType, ObjectType, Arguments &, ReturnValue &);

    PropertyMap<T> const properties = {
        {"state", {wrap<get_state>, nullptr}},
        {"error", {wrap<get_error>, nullptr}},
        {"name",  {wrap<get_name>, nullptr}},
    };

    MethodMap<T> const methods = {
        {"unsubscribe", wrap<unsubscribe>},
        {"addListener", wrap<add_listener>},
        {"removeListener", wrap<remove_listener>},
        {"removeAllListeners", wrap<remove_all_listeners>},
    };
};

template<typename T>
typename T::Function SubscriptionClass<T>::create_constructor(ContextType ctx) {
	return ObjectWrap<T, SubscriptionClass<T>>::create_constructor(ctx);
}

template<typename T>
typename T::Object SubscriptionClass<T>::create_instance(ContextType ctx, partial_sync::Subscription subscription, util::Optional<std::string> name) {
    return create_object<T, SubscriptionClass<T>>(ctx, new Subscription<T>(std::move(subscription), name));
}

template<typename T>
void SubscriptionClass<T>::get_state(ContextType ctx, ObjectType object, ReturnValue &return_value) {
    auto subscription = get_internal<T, SubscriptionClass<T>>(ctx, object);
    return_value.set(static_cast<int8_t>(subscription->state()));
}

template<typename T>
void SubscriptionClass<T>::get_error(ContextType ctx, ObjectType object, ReturnValue &return_value) {
    auto subscription = get_internal<T, SubscriptionClass<T>>(ctx, object);
    if (auto error = subscription->error()) {
        try {
            std::rethrow_exception(error);
        }
        catch (const std::exception& e) {
            return_value.set(e.what());
        }
    }
    else {
        return_value.set_undefined();
    }
}

template<typename T>
void SubscriptionClass<T>::get_name(ContextType ctx, ObjectType object, ReturnValue &return_value) {
    auto subscription = get_internal<T, SubscriptionClass<T>>(ctx, object);
    if (subscription->m_name == util::none) {
        // FIXME: should we reconstruct the name to match the one stored in __ResultSets?
        return_value.set_undefined();
    }
    else {
        return_value.set(subscription->m_name);
    }
}

template<typename T>
void SubscriptionClass<T>::unsubscribe(ContextType ctx, ObjectType this_object, Arguments &args, ReturnValue &return_value) {
    args.validate_maximum(0);
    auto subscription = get_internal<T, SubscriptionClass<T>>(ctx, this_object);
    partial_sync::unsubscribe(*subscription);
    return_value.set_undefined();
}

template<typename T>
void SubscriptionClass<T>::add_listener(ContextType ctx, ObjectType this_object, Arguments &args, ReturnValue &return_value) {
    args.validate_maximum(1);
    auto subscription = get_internal<T, SubscriptionClass<T>>(ctx, this_object);

    auto callback = Value::validated_to_function(ctx, args[0]);
    Protected<FunctionType> protected_callback(ctx, callback);
    Protected<ObjectType> protected_this(ctx, this_object);
    Protected<typename T::GlobalContext> protected_ctx(Context<T>::get_global_context(ctx));

    auto token = subscription->add_notification_callback([=]() {
<<<<<<< HEAD
        HANDLESCOPE
=======
        HANDLESCOPE(protected_ctx)

>>>>>>> cc0b6200
        ValueType arguments[2];
        arguments[0] = static_cast<ObjectType>(protected_this),
        arguments[1] = Value::from_number(protected_ctx, static_cast<double>(subscription->state()));
        Function::callback(protected_ctx, protected_callback, protected_this, 2, arguments);
    });

    subscription->m_notification_tokens.emplace_back(protected_callback, std::move(token));
}

template<typename T>
void SubscriptionClass<T>::remove_listener(ContextType ctx, ObjectType this_object, Arguments &args, ReturnValue &return_value) {
    args.validate_maximum(1);
    auto subscription = get_internal<T, SubscriptionClass<T>>(ctx, this_object);

    auto callback = Value::validated_to_function(ctx, args[0]);
    auto protected_function = Protected<FunctionType>(ctx, callback);

    auto& tokens = subscription->m_notification_tokens;
    auto compare = [&](auto&& token) {
        return typename Protected<FunctionType>::Comparator()(token.first, protected_function);
    };
    tokens.erase(std::remove_if(tokens.begin(), tokens.end(), compare), tokens.end());
}

template<typename T>
void SubscriptionClass<T>::remove_all_listeners(ContextType ctx, ObjectType this_object, Arguments &args, ReturnValue &return_value) {
    args.validate_maximum(0);
    auto subscription = get_internal<T, SubscriptionClass<T>>(ctx, this_object);
    subscription->m_notification_tokens.clear();
}

template<typename T>
class SyncClass : public ClassDefinition<T, void*> {
    using GlobalContextType = typename T::GlobalContext;
    using ContextType = typename T::Context;
    using FunctionType = typename T::Function;
    using ObjectType = typename T::Object;
    using ValueType = typename T::Value;
    using String = js::String<T>;
    using Object = js::Object<T>;
    using Value = js::Value<T>;
    using Function = js::Function<T>;
    using ReturnValue = js::ReturnValue<T>;
    using Arguments = js::Arguments<T>;

public:
    std::string const name = "Sync";

    static FunctionType create_constructor(ContextType);

    static void initialize_sync_manager(ContextType, ObjectType, Arguments &, ReturnValue &);
    static void set_sync_log_level(ContextType, ObjectType, Arguments &, ReturnValue &);
    static void set_sync_logger(ContextType, ObjectType, Arguments &, ReturnValue &);
    static void set_sync_user_agent(ContextType, ObjectType, Arguments &, ReturnValue &);
    static void initiate_client_reset(ContextType, ObjectType, Arguments &, ReturnValue &);
    static void reconnect(ContextType, ObjectType, Arguments &, ReturnValue &);
    static void has_existing_sessions(ContextType, ObjectType, Arguments &, ReturnValue &);

    static void create_global_notifier(ContextType, ObjectType, Arguments &, ReturnValue &);
    static void local_listener_realms(ContextType, ObjectType, Arguments&, ReturnValue &);
    static void enable_multiplexing(ContextType, ObjectType, Arguments &, ReturnValue &);
    static void deserialize_change_set(ContextType, ObjectType, Arguments &, ReturnValue &);

    // private
    static std::function<SyncBindSessionHandler> session_bind_callback(ContextType ctx, ObjectType sync_constructor);
    static void populate_sync_config(ContextType, ObjectType realm_constructor, ObjectType config_object, Realm::Config&);
    static void populate_sync_config_for_ssl(ContextType, ObjectType config_object, SyncConfig&);

    MethodMap<T> const static_methods = {
        {"_hasExistingSessions", {wrap<has_existing_sessions>}},
        {"initiateClientReset", wrap<initiate_client_reset>},
        {"reconnect", wrap<reconnect>},
        {"setLogLevel", wrap<set_sync_log_level>},
        {"enableSessionMultiplexing", wrap<enable_multiplexing>},
        {"setUserAgent", wrap<set_sync_user_agent>},
        {"_initializeSyncManager", wrap<initialize_sync_manager>},

#if REALM_PLATFORM_NODE
        {"setLogger", wrap<set_sync_logger>},
        {"setSyncLogger", wrap<set_sync_logger>},
        {"_createNotifier", wrap<create_global_notifier>},
        {"_localListenerRealms", wrap<local_listener_realms>},
        {"_deserializeChangeSet", wrap<deserialize_change_set>},
#endif
    };
};

template<typename T>
inline typename T::Function SyncClass<T>::create_constructor(ContextType ctx) {
    FunctionType sync_constructor = ObjectWrap<T, SyncClass<T>>::create_constructor(ctx);

    PropertyAttributes attributes = ReadOnly | DontEnum | DontDelete;
    Object::set_property(ctx, sync_constructor, "User", ObjectWrap<T, UserClass<T>>::create_constructor(ctx), attributes);
    Object::set_property(ctx, sync_constructor, "Session", ObjectWrap<T, SessionClass<T>>::create_constructor(ctx), attributes);
#if REALM_PLATFORM_NODE
    Object::set_property(ctx, sync_constructor, "Adapter", ObjectWrap<T, AdapterClass<T>>::create_constructor(ctx), attributes);

	GlobalNotifierClass<T>::create_constructor(ctx);
	ChangeObject<T>::create_constructor(ctx);
#endif

    return sync_constructor;
}

template<typename T>
void SyncClass<T>::initialize_sync_manager(ContextType ctx, ObjectType this_object, Arguments &args, ReturnValue & return_value) {
    args.validate_count(1);
    std::string user_agent_binding_info = Value::validated_to_string(ctx, args[0]);
    ensure_directory_exists_for_file(default_realm_file_directory());

    SyncClientConfig config;
    config.base_file_path = default_realm_file_directory();
    config.metadata_mode = SyncManager::MetadataMode::NoEncryption;
    config.user_agent_binding_info = user_agent_binding_info;
    SyncManager::shared().configure(config);
}

template<typename T>
void SyncClass<T>::initiate_client_reset(ContextType ctx, ObjectType this_object, Arguments &args, ReturnValue & return_value) {
    args.validate_count(1);
    std::string path = Value::validated_to_string(ctx, args[0]);
    if (!SyncManager::shared().immediately_run_file_actions(std::string(path))) {
        throw std::runtime_error(util::format("Realm was not configured correctly. Client Reset could not be run for Realm at: %1", path));
    }

    SyncClientConfig client_config;
    client_config.base_file_path = default_realm_file_directory();
    client_config.metadata_mode = SyncManager::MetadataMode::NoEncryption;
    SyncManager::shared().configure(client_config);
}

template<typename T>
void SyncClass<T>::set_sync_log_level(ContextType ctx, ObjectType this_object, Arguments &args, ReturnValue &return_value) {
    args.validate_count(1);
    std::string log_level = Value::validated_to_string(ctx, args[0]);
    std::istringstream in(log_level); // Throws
    in.imbue(std::locale::classic()); // Throws
    in.unsetf(std::ios_base::skipws);
    util::Logger::Level log_level_2 = util::Logger::Level();
    in >> log_level_2; // Throws
    if (!in || !in.eof())
        throw std::runtime_error("Bad log level");
    syncManagerShared<T>(ctx).set_log_level(log_level_2);
}

#if REALM_PLATFORM_NODE
template<typename T>
void SyncClass<T>::set_sync_logger(ContextType ctx, ObjectType this_object, Arguments &args, ReturnValue &return_value) {
    args.validate_count(1);
    auto callback_fn = Value::validated_to_function(ctx, args[0], "logger_callback");

    syncManagerShared<T>(ctx).set_logger_factory(*new realm::node::SyncLoggerFactory(ctx, callback_fn));
}
#endif

template<typename T>
void SyncClass<T>::set_sync_user_agent(ContextType ctx, ObjectType this_object, Arguments &args, ReturnValue &return_value) {
    args.validate_count(1);
    std::string application_user_agent = Value::validated_to_string(ctx, args[0]);
    syncManagerShared<T>(ctx).set_user_agent(application_user_agent);
}

template<typename T>
void SyncClass<T>::reconnect(ContextType ctx, ObjectType this_object, Arguments &args, ReturnValue &return_value) {
    args.validate_count(0);
    syncManagerShared<T>(ctx).reconnect();
}

template<typename T>
void SyncClass<T>::has_existing_sessions(ContextType ctx, ObjectType this_object, Arguments &args, ReturnValue & return_value) {
    args.validate_count(0);
    return_value.set(syncManagerShared<T>(ctx).has_existing_sessions());
}

template<typename T>
std::function<SyncBindSessionHandler> SyncClass<T>::session_bind_callback(ContextType ctx, ObjectType sync_constructor)
{
    Protected<typename T::GlobalContext> protected_ctx(Context<T>::get_global_context(ctx));
    Protected<ObjectType> protected_sync_constructor(ctx, sync_constructor);
    return util::EventLoopDispatcher<SyncBindSessionHandler>([protected_ctx, protected_sync_constructor](const std::string& path, const realm::SyncConfig& config, std::shared_ptr<SyncSession>) {
        HANDLESCOPE(protected_ctx)
        ObjectType user_constructor = Object::validated_get_object(protected_ctx, protected_sync_constructor, "User");
        FunctionType refreshAccessToken = Object::validated_get_function(protected_ctx, user_constructor, "_refreshAccessToken");

        ValueType arguments[3];
        arguments[0] = create_object<T, UserClass<T>>(protected_ctx, new SharedUser(config.user));
        arguments[1] = Value::from_string(protected_ctx, path);
        arguments[2] = Value::from_string(protected_ctx, config.realm_url());
        Function::call(protected_ctx, refreshAccessToken, 3, arguments);
    });
}

template<typename T>
void SyncClass<T>::populate_sync_config(ContextType ctx, ObjectType realm_constructor, ObjectType config_object, Realm::Config& config)
{
    ValueType sync_config_value = Object::get_property(ctx, config_object, "sync");
    if (Value::is_boolean(ctx, sync_config_value)) {
        config.force_sync_history = Value::to_boolean(ctx, sync_config_value);
        if (config.force_sync_history) {
            config.schema_mode = SchemaMode::Additive;
        }
    } else if (!Value::is_undefined(ctx, sync_config_value)) {
        auto sync_config_object = Value::validated_to_object(ctx, sync_config_value);

        ObjectType sync_constructor = Object::validated_get_object(ctx, realm_constructor, "Sync");
        auto bind = session_bind_callback(ctx, sync_constructor);

        std::function<SyncSessionErrorHandler> error_handler;
        ValueType error_func = Object::get_property(ctx, sync_config_object, "error");
        if (!Value::is_undefined(ctx, error_func)) {
            error_handler = util::EventLoopDispatcher<SyncSessionErrorHandler>(SyncSessionErrorHandlerFunctor<T>(ctx, Value::validated_to_function(ctx, error_func)));
        }

        ObjectType user = Object::validated_get_object(ctx, sync_config_object, "user");
        SharedUser shared_user = *get_internal<T, UserClass<T>>(ctx, user);
        if (shared_user->state() != SyncUser::State::Active) {
            throw std::runtime_error("User is no longer valid.");
        }

        std::string raw_realm_url = Object::validated_get_string(ctx, sync_config_object, "url");
        if (shared_user->token_type() == SyncUser::TokenType::Admin) {
            size_t pos = raw_realm_url.find("/~/");
            if (pos != std::string::npos) {
                raw_realm_url.replace(pos + 1, 1, "__auth");
            }
        }

        bool client_validate_ssl = true;
        ValueType validate_ssl_temp = Object::get_property(ctx, sync_config_object, "validate_ssl");
        if (!Value::is_undefined(ctx, validate_ssl_temp)) {
            client_validate_ssl = Value::validated_to_boolean(ctx, validate_ssl_temp, "validate_ssl");
        }

        util::Optional<std::string> ssl_trust_certificate_path;
        ValueType trust_certificate_path_temp = Object::get_property(ctx, sync_config_object, "ssl_trust_certificate_path");
         if (!Value::is_undefined(ctx, trust_certificate_path_temp)) {
            ssl_trust_certificate_path = std::string(Value::validated_to_string(ctx, trust_certificate_path_temp, "ssl_trust_certificate_path"));
        }
        else {
            ssl_trust_certificate_path = util::none;
        }

        std::function<sync::Session::SSLVerifyCallback> ssl_verify_callback;
        ValueType ssl_verify_func = Object::get_property(ctx, sync_config_object, "open_ssl_verify_callback");
        if (!Value::is_undefined(ctx, ssl_verify_func)) {
            SSLVerifyCallbackSyncThreadFunctor<T> ssl_verify_functor {ctx, Value::validated_to_function(ctx, ssl_verify_func)};
            ssl_verify_callback = std::move(ssl_verify_functor);
        }

        bool is_partial = false; // Change to `true` when `partial` is removed
        ValueType full_synchronization_value = Object::get_property(ctx, sync_config_object, "fullSynchronization");
        ValueType partial_value = Object::get_property(ctx, sync_config_object, "partial");

        // Disallow setting `partial` and `fullSynchronization` at the same time
        if (!Value::is_undefined(ctx, full_synchronization_value) && !Value::is_undefined(ctx, partial_value)) {
            throw std::invalid_argument("'partial' and 'fullSynchronization' were both set. 'partial' has been deprecated, use only 'fullSynchronization'");
        }

        if (!Value::is_undefined(ctx, partial_value)) {
            is_partial = Value::validated_to_boolean(ctx, partial_value);
        } else if (!Value::is_undefined(ctx, full_synchronization_value)) {
            is_partial = !Value::validated_to_boolean(ctx, full_synchronization_value);
        }

        bool disable_query_based_sync_url_checks = false;
        ValueType disable_query_based_sync_url_checks_value = Object::get_property(ctx, sync_config_object, "_disableQueryBasedSyncUrlChecks");
        if (!Value::is_undefined(ctx, disable_query_based_sync_url_checks_value)) {
            disable_query_based_sync_url_checks = Value::validated_to_boolean(ctx, disable_query_based_sync_url_checks_value);
        }

        if (disable_query_based_sync_url_checks) {
            config.sync_config = std::make_shared<SyncConfig>(shared_user, std::move(""));
            config.sync_config->reference_realm_url = std::move(raw_realm_url);
        }
        else {
            config.sync_config = std::make_shared<SyncConfig>(shared_user, std::move(raw_realm_url));
        }
        config.sync_config->bind_session_handler = std::move(bind);
        config.sync_config->error_handler = std::move(error_handler);
        config.sync_config->is_partial = is_partial;

        SyncSessionStopPolicy session_stop_policy = SyncSessionStopPolicy::AfterChangesUploaded;
        ValueType session_stop_policy_value = Object::get_property(ctx, sync_config_object, "_sessionStopPolicy");
        if (!Value::is_undefined(ctx, session_stop_policy_value)) {
            std::string stop_session = Value::validated_to_string(ctx, session_stop_policy_value, "_sessionStopPolicy");
            if (stop_session == std::string("immediately")) {
                session_stop_policy = SyncSessionStopPolicy::Immediately;
            } else if (stop_session == std::string("never")) {
                session_stop_policy = SyncSessionStopPolicy::LiveIndefinitely;
            } else if (stop_session == std::string("after-upload")) {
                session_stop_policy = SyncSessionStopPolicy::AfterChangesUploaded;
            } else {
                throw std::invalid_argument("Unknown argument for _sessionStopPolicy: " + stop_session);
            }
        }
        config.sync_config->stop_policy = session_stop_policy;

        ValueType custom_partial_sync_identifier_value = Object::get_property(ctx, sync_config_object, "customQueryBasedSyncIdentifier");
        if (!Value::is_undefined(ctx, custom_partial_sync_identifier_value)) {
            config.sync_config->custom_partial_sync_identifier = std::string(Value::validated_to_string(ctx, custom_partial_sync_identifier_value, "customQueryBasedSyncIdentifier"));
        }

        // Custom HTTP headers
        ValueType sync_custom_http_headers_value = Object::get_property(ctx, sync_config_object, "custom_http_headers");
        if (!Value::is_undefined(ctx, sync_custom_http_headers_value)) {
            auto sync_custom_http_headers = Value::validated_to_object(ctx, sync_custom_http_headers_value);
            auto property_names = Object::get_property_names(ctx, sync_custom_http_headers);
            std::map<std::string, std::string> http_headers;
            for (auto it = property_names.begin(); it != property_names.end(); ++it) {
                auto name = *it;
                ValueType prop_value = Object::get_property(ctx, sync_custom_http_headers, name);
                auto value = Value::validated_to_string(ctx, prop_value);
                http_headers[name] = value;
            }
            config.sync_config->custom_http_headers = std::move(http_headers);
        }

        // TODO: remove
        config.sync_config->client_validate_ssl = client_validate_ssl;
        config.sync_config->ssl_trust_certificate_path = ssl_trust_certificate_path;
        config.sync_config->ssl_verify_callback = std::move(ssl_verify_callback);

        ValueType ssl_config_value = Object::get_property(ctx, sync_config_object, "ssl");
        if (Value::is_object(ctx, ssl_config_value)) {
            auto ssl_config_object = Value::to_object(ctx, ssl_config_value);
            populate_sync_config_for_ssl(ctx, ssl_config_object, *config.sync_config);
        }

        config.schema_mode = SchemaMode::Additive;
        config.path = syncManagerShared<T>(ctx).path_for_realm(*shared_user, config.sync_config->realm_url());

        if (!config.encryption_key.empty()) {
            config.sync_config->realm_encryption_key = std::array<char, 64>();
            std::copy_n(config.encryption_key.begin(), config.sync_config->realm_encryption_key->size(), config.sync_config->realm_encryption_key->begin());
        }

#if REALM_ANDROID
        // For React Native Android, if the user didn't define the ssl_verify_callback, we provide a default
        // implementation for him, otherwise all SSL validation will fail, since the Sync client doesn't have
        // access to the Android Keystore.
        // This default implementation will perform a JNI call to invoke a Java method defined at the `SSLHelper`
        // to perform the certificate verification.
        if (!config.sync_config->ssl_verify_callback) {
            auto ssl_verify_functor =
            [](const std::string server_address, realm::sync::Session::port_type server_port,
               const char* pem_data, size_t pem_size, int preverify_ok, int depth) {
                JNIEnv* env = realm::jni_util::JniUtils::get_env(true);
                static jmethodID java_certificate_verifier = env->GetStaticMethodID(ssl_helper_class, "certificateVerifier", "(Ljava/lang/String;Ljava/lang/String;I)Z");
                jstring jserver_address = env->NewStringUTF(server_address.c_str());
                // deep copy the pem_data into a string so DeleteLocalRef delete the local reference not the original const char
                std::string pem(pem_data, pem_size);
                jstring jpem = env->NewStringUTF(pem.c_str());

                bool isValid = env->CallStaticBooleanMethod(ssl_helper_class, java_certificate_verifier,
                                                            jserver_address,
                                                            jpem, depth) == JNI_TRUE;
                env->DeleteLocalRef(jserver_address);
                env->DeleteLocalRef(jpem);
                return isValid;
            };
            config.sync_config->ssl_verify_callback = std::move(ssl_verify_functor);
        }
#endif

        // default for query-based sync is manual and recover for full sync
        ClientResyncMode clientResyncMode = (config.sync_config->is_partial) ? realm::ClientResyncMode::Manual : realm::ClientResyncMode::Recover;
        ValueType client_resync_mode_temp = Object::get_property(ctx, sync_config_object, "clientResyncMode");
        if (!Value::is_undefined(ctx, client_resync_mode_temp)) {
            std::string client_resync_mode = std::string(Value::validated_to_string(ctx, client_resync_mode_temp, "client_resync_mode"));
            if (client_resync_mode == std::string("recover")) {
                clientResyncMode = realm::ClientResyncMode::Recover;
            } else if (client_resync_mode == std::string("manual")) {
                clientResyncMode = realm::ClientResyncMode::Manual;
            } else if (client_resync_mode == std::string("discard")) {
                clientResyncMode = realm::ClientResyncMode::DiscardLocal;
            } else {
                throw std::invalid_argument("Unknown argument for clientResyncMode: " + client_resync_mode);
            }
        }
        if (config.sync_config->is_partial && clientResyncMode != realm::ClientResyncMode::Manual) {
            throw std::invalid_argument("Only 'manual' resync mode is supported for query-based sync.");
        }
        config.sync_config->client_resync_mode = clientResyncMode;
    }
}

template<typename T>
void SyncClass<T>::populate_sync_config_for_ssl(ContextType ctx, ObjectType config_object, SyncConfig& config)
{
    ValueType validate_ssl = Object::get_property(ctx, config_object, "validate");
    if (Value::is_boolean(ctx, validate_ssl)) {
        config.client_validate_ssl = Value::to_boolean(ctx, validate_ssl);
    }

    ValueType certificate_path = Object::get_property(ctx, config_object, "certificatePath");
    if (Value::is_string(ctx, certificate_path)) {
        config.ssl_trust_certificate_path = std::string(Value::to_string(ctx, certificate_path));
    }

    ValueType validate_callback = Object::get_property(ctx, config_object, "validateCallback");
    if (Value::is_function(ctx, validate_callback)) {
        config.ssl_verify_callback = SSLVerifyCallbackSyncThreadFunctor<T> { ctx, Value::to_function(ctx, validate_callback) };
    }
}

template<typename T>
void SyncClass<T>::enable_multiplexing(ContextType ctx, ObjectType this_object, Arguments& arguments, ReturnValue &return_value) {
    arguments.validate_count(0);
    syncManagerShared<T>(ctx).enable_session_multiplexing();
}

#if REALM_PLATFORM_NODE
template<typename T>
void SyncClass<T>::create_global_notifier(ContextType ctx, ObjectType this_object, Arguments& args, ReturnValue &return_value) {
    args.validate_maximum(5);
    std::string local_root_dir = normalize_realm_path(Value::validated_to_string(ctx, args[4], "listenerDirectory"));
    util::try_make_dir(local_root_dir);

    std::string server_base_url = Value::validated_to_string(ctx, args[0], "serverUrl");

    Uri uri(server_base_url);
    if (uri.get_scheme() != "realm:" && uri.get_scheme() != "realms:") {
        throw std::runtime_error("Server URL must be of the realm-scheme");
    }

    if (!uri.get_path().empty() || !uri.get_query().empty() || !uri.get_frag().empty()) {
        throw std::runtime_error("Server URL must only contain a host and port");
    }

    ObjectType user = Value::validated_to_object(ctx, args[1], "adminUser");
    if (!Object::template is_instance<UserClass<T>>(ctx, user)) {
        throw std::runtime_error("object must be of type Sync.User");
    }
    SharedUser shared_user = *get_internal<T, UserClass<T>>(ctx, user);
    if (shared_user->state() != SyncUser::State::Active) {
        throw std::runtime_error("User is no longer valid.");
    }
    if (!shared_user->is_admin()) {
        throw std::runtime_error("User needs to be an admin.");
    }

    auto user_callback = Value::validated_to_function(ctx, args[2], "callback");

    SyncConfig sync_config_template(shared_user, server_base_url);
    if (!Value::is_undefined(ctx, args[3])) {
        ObjectType ssl_config_object = Value::validated_to_object(ctx, args[3], "sslConfiguration");
        SyncClass<T>::populate_sync_config_for_ssl(ctx, ssl_config_object, sync_config_template);
    }

    sync_config_template.bind_session_handler = SyncClass<T>::session_bind_callback(ctx, this_object);

    auto notifier = std::make_unique<GlobalNotifier>(std::make_unique<GlobalNotifierCallback<T>>(ctx, Protected<FunctionType>{ctx, std::move(user_callback)}),
                                                     std::move(local_root_dir),
                                                     std::move(sync_config_template)); // Throws
    return_value.set(create_object<T, GlobalNotifierClass<T>>(ctx, notifier.get()));
    notifier.release();
}

template <typename T>
void SyncClass<T>::local_listener_realms(ContextType ctx, ObjectType this_object, Arguments& args,
                                         ReturnValue& return_value)
{
    args.validate_count(1);

    std::string local_root_dir = normalize_realm_path(Value::validated_to_string(ctx, args[0], "listenerDirectory"));
    std::string admin_realm_path = util::File::resolve("realms.realm", local_root_dir);
    // if the admin Realm doesn't exists, then there is no local Realm files to
    // return (notifier didn't run yet here).
    if (!util::File::exists(admin_realm_path)) {
        return_value.set_undefined();
        return;
    }

    // If the admin Realm is already open we need to get it from the
    // coordinator to get the matching sync configuration, but if it's not
    // already open we want to open it without creating a sync session.
    std::shared_ptr<Realm> realm;
    if (auto coordinator = realm::_impl::RealmCoordinator::get_existing_coordinator(admin_realm_path)) {
        realm = coordinator->get_realm();
    }
    else {
        Realm::Config config;
        config.path = admin_realm_path;
        config.force_sync_history = true;
        config.schema_mode = SchemaMode::Additive;
        realm = Realm::get_shared_realm(config);
    }

    auto& group = realm->read_group();
    auto& table = *ObjectStore::table_for_object_type(group, "RealmFile");
    auto path_col_key = table.get_column_key("path");

    std::vector<std::string> local_realms;
    for (auto& obj : table) {
        auto virtual_path = obj.get<StringData>(path_col_key);
        auto id = obj.get_object_id();
        std::string file_path = util::format("%1/realms%2/%3.realm", local_root_dir, virtual_path, id.to_string());

        // filter out Realms not present locally
        if (util::File::exists(file_path)) {
            local_realms.push_back(virtual_path);
            local_realms.push_back(file_path);
        }
    }

    if (local_realms.empty()) {
        return_value.set_undefined();
        return;
    }

	Napi::Array arr = Napi::Array::New(ctx, local_realms.size());
	for (size_t i = 0; i < local_realms.size(); i++) {
		arr.Set(i, Napi::String::New(ctx, local_realms[i]));
	}
	return_value.set(arr);
}

template<typename T>
void SyncClass<T>::deserialize_change_set(ContextType ctx, ObjectType this_object, Arguments& args, ReturnValue &return_value) {
    std::string serialized = Value::validated_to_string(ctx, args[0], "serialized");
    return_value.set(create_object<T, ChangeObject<T>>(ctx, new GlobalNotifier::ChangeNotification(serialized)));
}
#endif



} // js
} // realm<|MERGE_RESOLUTION|>--- conflicted
+++ resolved
@@ -64,6 +64,7 @@
             user_agent_binding_info = js::Value<T>::validated_to_string(ctx, result);
         }
         ensure_directory_exists_for_file(default_realm_file_directory());
+
         SyncClientConfig client_config;
         client_config.base_file_path = default_realm_file_directory();
         client_config.metadata_mode = SyncManager::MetadataMode::NoEncryption;
@@ -913,12 +914,8 @@
     Protected<typename T::GlobalContext> protected_ctx(Context<T>::get_global_context(ctx));
 
     auto token = subscription->add_notification_callback([=]() {
-<<<<<<< HEAD
-        HANDLESCOPE
-=======
         HANDLESCOPE(protected_ctx)
 
->>>>>>> cc0b6200
         ValueType arguments[2];
         arguments[0] = static_cast<ObjectType>(protected_this),
         arguments[1] = Value::from_number(protected_ctx, static_cast<double>(subscription->state()));
