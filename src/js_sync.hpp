--- conflicted
+++ resolved
@@ -307,13 +307,8 @@
 
 template<typename T>
 void SessionClass<T>::get_user(ContextType ctx, ObjectType object, ReturnValue &return_value) {
-<<<<<<< HEAD
-    if (auto session = get_internal<T, SessionClass<T>>(ctx, object)->lock()) {
-        return_value.set(create_object<T, UserClass<T>>(ctx, new User<T>(*new SharedUser(session->config().user))));
-=======
     if (auto session = get_internal<T, SessionClass<T>>(object)->lock()) {
         return_value.set(create_object<T, UserClass<T>>(ctx, new User<T>(std::move(session->config().user), nullptr))); // FIXME: nullptr is not an app object
->>>>>>> 45ee7b97
     } else {
         return_value.set_undefined();
     }
@@ -687,12 +682,7 @@
 void SyncClass<T>::set_sync_logger(ContextType ctx, ObjectType this_object, Arguments &args, ReturnValue &return_value) {
     args.validate_count(1);
     auto callback_fn = Value::validated_to_function(ctx, args[0], "logger_callback");
-<<<<<<< HEAD
-
-    syncManagerShared<T>(ctx).set_logger_factory(*new realm::node::SyncLoggerFactory(ctx, callback_fn));
-=======
     SyncManager::shared().set_logger_factory(*new realm::node::SyncLoggerFactory(ctx, callback_fn));
->>>>>>> 45ee7b97
 }
 #endif
 
