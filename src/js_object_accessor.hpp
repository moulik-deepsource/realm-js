////////////////////////////////////////////////////////////////////////////
//
// Copyright 2016 Realm Inc.
//
// Licensed under the Apache License, Version 2.0 (the "License");
// you may not use this file except in compliance with the License.
// You may obtain a copy of the License at
//
// http://www.apache.org/licenses/LICENSE-2.0
//
// Unless required by applicable law or agreed to in writing, software
// distributed under the License is distributed on an "AS IS" BASIS,
// WITHOUT WARRANTIES OR CONDITIONS OF ANY KIND, either express or implied.
// See the License for the specific language governing permissions and
// limitations under the License.
//
////////////////////////////////////////////////////////////////////////////

#pragma once

#include <realm/keys.hpp>

#include "js_list.hpp"
#include "js_realm_object.hpp"
#include "js_schema.hpp"

#if REALM_ENABLE_SYNC
#include <realm/util/base64.hpp>
#endif

namespace realm {
class List;
class Object;
class ObjectSchema;
class Realm;
class Results;
struct Property;

namespace js {
namespace _impl {
template<typename JSEngine, typename T>
struct Unbox;
}

template<typename JSEngine>
class NativeAccessor {
public:
    using ContextType = typename JSEngine::Context;
    using ObjectType = typename JSEngine::Object;
    using ValueType = typename JSEngine::Value;
    using Object = js::Object<JSEngine>;
    using Value = js::Value<JSEngine>;
    using OptionalValue = util::Optional<ValueType>;

    NativeAccessor(ContextType ctx, std::shared_ptr<Realm> realm, const ObjectSchema& object_schema)
    : m_ctx(ctx), m_realm(std::move(realm)), m_object_schema(&object_schema) { }

    template<typename Collection>
    NativeAccessor(ContextType ctx, Collection const& collection)
    : m_ctx(ctx)
    , m_realm(collection.get_realm())
    , m_object_schema(collection.get_type() == realm::PropertyType::Object ? &collection.get_object_schema() : nullptr)
    { }

    NativeAccessor(NativeAccessor& parent, const Property& prop)
		: m_ctx(parent.m_ctx)
		, m_realm(parent.m_realm)
		, m_object_schema(nullptr)
	{
		auto schema = m_realm->schema().find(prop.object_type);
		if (schema != m_realm->schema().end()) {
			m_object_schema = &*schema;
		}
	}

    OptionalValue value_for_property(ValueType dict, Property const& prop, size_t) {
        ObjectType object = Value::validated_to_object(m_ctx, dict);
        ValueType value = Object::get_property(m_ctx, object, !prop.public_name.empty() ? prop.public_name : prop.name);
        if (Value::is_undefined(m_ctx, value)) {
            return util::none;
        }
        if (!Value::is_valid_for_property(m_ctx, value, prop)) {
            throw TypeErrorException(*this, m_object_schema->name, prop, value);
        }
        return value;
    }

    OptionalValue default_value_for_property(const ObjectSchema &object_schema, const Property &prop) {
        auto defaults = get_delegate<JSEngine>(m_realm.get())->m_defaults[object_schema.name];
        auto it = defaults.find(prop.name);
        return it != defaults.end() ? util::make_optional(ValueType(it->second)) : util::none;
    }

    template<typename T>
<<<<<<< HEAD
    T unbox(ValueType value, bool create = false, bool update = false, bool only_update_diff_objects = false, ObjKey current_obj = ObjKey());
=======
    T unbox(ValueType value, realm::CreatePolicy policy = realm::CreatePolicy::Skip, size_t current_row = realm::npos);
>>>>>>> b75d433d

    template<typename T>
    util::Optional<T> unbox_optional(ValueType value) {
        return is_null(value) ? util::none : util::make_optional(unbox<T>(value));
    }

    template<typename T>
    ValueType box(util::Optional<T> v) { return v ? box(*v) : null_value(); }

    ValueType box(bool boolean)      { return Value::from_boolean(m_ctx, boolean); }
    ValueType box(int64_t number)    { return Value::from_number(m_ctx, number); }
    ValueType box(float number)      { return Value::from_number(m_ctx, number); }
    ValueType box(double number)     { return Value::from_number(m_ctx, number); }
    ValueType box(StringData string) { return Value::from_string(m_ctx, string.data()); }
    ValueType box(BinaryData data)   { return Value::from_binary(m_ctx, data); }
    ValueType box(Mixed)             { throw std::runtime_error("'Any' type is unsupported"); }

    ValueType box(Timestamp ts) {
        if (ts.is_null()) {
            return null_value();
        }
        return Object::create_date(m_ctx, ts.get_seconds() * 1000 + ts.get_nanoseconds() / 1000000);
    }
    ValueType box(realm::Object realm_object) {
        return RealmObjectClass<JSEngine>::create_instance(m_ctx, std::move(realm_object));
    }
    ValueType box(Obj obj) {
        if (!obj.is_valid()) {
            return Value::from_null(m_ctx);
        }
        return RealmObjectClass<JSEngine>::create_instance(m_ctx, realm::Object(m_realm, *m_object_schema, obj));
    }
    ValueType box(realm::List list) {
        return ListClass<JSEngine>::create_instance(m_ctx, std::move(list));
    }
    ValueType box(realm::Results results) {
        return ResultsClass<JSEngine>::create_instance(m_ctx, std::move(results));
    }

    bool is_null(ValueType const& value) {
        return Value::is_null(m_ctx, value) || Value::is_undefined(m_ctx, value);
    }
    ValueType null_value() {
        return Value::from_null(m_ctx);
    }

    template<typename Fn>
    void enumerate_list(ValueType& value, Fn&& func) {
        auto obj = Value::validated_to_object(m_ctx, value);
        uint32_t size = Object::validated_get_length(m_ctx, obj);
        for (uint32_t i = 0; i < size; ++i) {
            func(Object::get_property(m_ctx, obj, i));
        }
    }

    bool is_same_list(realm::List const& list, ValueType const& value) const noexcept {
        auto object = Value::validated_to_object(m_ctx, value);
        if (js::Object<JSEngine>::template is_instance<ListClass<JSEngine>>(m_ctx, object)) {
            return list == *get_internal<JSEngine, ListClass<JSEngine>>(object);
        }
        return false;
    }

    bool allow_missing(ValueType const&) const noexcept { return false; }
    void will_change(realm::Object&, realm::Property const&) { }
    void did_change() { }

    std::string print(ValueType const&);
    void print(std::string&, ValueType const&);
    const char *typeof(ValueType const& v) { return Value::typeof(m_ctx, v); }

private:
    ContextType m_ctx;
    std::shared_ptr<Realm> m_realm;
    const ObjectSchema* m_object_schema;
    std::string m_string_buffer;
    OwnedBinaryData m_owned_binary_data;

    template<typename, typename>
    friend struct _impl::Unbox;
};

namespace _impl {
template<typename JSEngine>
struct Unbox<JSEngine, bool> {
<<<<<<< HEAD
    static bool call(NativeAccessor<JSEngine> *ctx, typename JSEngine::Value const& value, bool, bool, bool, ObjKey) {
=======
    static bool call(NativeAccessor<JSEngine> *ctx, typename JSEngine::Value const& value, realm::CreatePolicy, size_t) {
>>>>>>> b75d433d
        return js::Value<JSEngine>::validated_to_boolean(ctx->m_ctx, value, "Property");
    }
};

template<typename JSEngine>
struct Unbox<JSEngine, int64_t> {
<<<<<<< HEAD
    static int64_t call(NativeAccessor<JSEngine> *ctx, typename JSEngine::Value const& value, bool, bool, bool, ObjKey) {
=======
    static int64_t call(NativeAccessor<JSEngine> *ctx, typename JSEngine::Value const& value, realm::CreatePolicy, size_t) {
>>>>>>> b75d433d
        return js::Value<JSEngine>::validated_to_number(ctx->m_ctx, value, "Property");
    }
};

template<typename JSEngine>
struct Unbox<JSEngine, float> {
<<<<<<< HEAD
    static float call(NativeAccessor<JSEngine> *ctx, typename JSEngine::Value const& value, bool, bool, bool, ObjKey) {
=======
    static float call(NativeAccessor<JSEngine> *ctx, typename JSEngine::Value const& value, realm::CreatePolicy, size_t) {
>>>>>>> b75d433d
        return js::Value<JSEngine>::validated_to_number(ctx->m_ctx, value, "Property");
    }
};

template<typename JSEngine>
struct Unbox<JSEngine, double> {
<<<<<<< HEAD
    static double call(NativeAccessor<JSEngine> *ctx, typename JSEngine::Value const& value, bool, bool, bool, ObjKey) {
=======
    static double call(NativeAccessor<JSEngine> *ctx, typename JSEngine::Value const& value, realm::CreatePolicy, size_t) {
>>>>>>> b75d433d
        return js::Value<JSEngine>::validated_to_number(ctx->m_ctx, value, "Property");
    }
};

template<typename JSEngine>
struct Unbox<JSEngine, util::Optional<bool>> {
<<<<<<< HEAD
    static util::Optional<bool> call(NativeAccessor<JSEngine> *ctx, typename JSEngine::Value const& value, bool, bool, bool, ObjKey) {
=======
    static util::Optional<bool> call(NativeAccessor<JSEngine> *ctx, typename JSEngine::Value const& value, realm::CreatePolicy, size_t) {
>>>>>>> b75d433d
        return ctx->template unbox_optional<bool>(value);
}
};

template<typename JSEngine>
struct Unbox<JSEngine, util::Optional<int64_t>> {
<<<<<<< HEAD
    static util::Optional<int64_t> call(NativeAccessor<JSEngine> *ctx, typename JSEngine::Value const& value, bool, bool, bool, ObjKey) {
=======
    static util::Optional<int64_t> call(NativeAccessor<JSEngine> *ctx, typename JSEngine::Value const& value, realm::CreatePolicy, size_t) {
>>>>>>> b75d433d
        return ctx->template unbox_optional<int64_t>(value);
}
};

template<typename JSEngine>
struct Unbox<JSEngine, util::Optional<float>> {
<<<<<<< HEAD
    static util::Optional<float> call(NativeAccessor<JSEngine> *ctx, typename JSEngine::Value const& value, bool, bool, bool, ObjKey) {
=======
    static util::Optional<float> call(NativeAccessor<JSEngine> *ctx, typename JSEngine::Value const& value, realm::CreatePolicy, size_t) {
>>>>>>> b75d433d
        return ctx->template unbox_optional<float>(value);
}
};

template<typename JSEngine>
struct Unbox<JSEngine, util::Optional<double>> {
<<<<<<< HEAD
    static util::Optional<double> call(NativeAccessor<JSEngine> *ctx, typename JSEngine::Value const& value, bool, bool, bool, ObjKey) {
=======
    static util::Optional<double> call(NativeAccessor<JSEngine> *ctx, typename JSEngine::Value const& value, realm::CreatePolicy, size_t) {
>>>>>>> b75d433d
        return ctx->template unbox_optional<double>(value);
}
};

template<typename JSEngine>
struct Unbox<JSEngine, StringData> {
<<<<<<< HEAD
    static StringData call(NativeAccessor<JSEngine> *ctx, typename JSEngine::Value const& value, bool, bool, bool, ObjKey) {
=======
    static StringData call(NativeAccessor<JSEngine> *ctx, typename JSEngine::Value const& value, realm::CreatePolicy, size_t) {
>>>>>>> b75d433d
        if (ctx->is_null(value)) {
            return StringData();
        }
        ctx->m_string_buffer = js::Value<JSEngine>::validated_to_string(ctx->m_ctx, value, "Property");
        return ctx->m_string_buffer;
    }
};

template<typename JSEngine>
struct Unbox<JSEngine, BinaryData> {
<<<<<<< HEAD
    static BinaryData call(NativeAccessor<JSEngine> *ctx, typename JSEngine::Value value, bool, bool, bool, ObjKey) {
=======
    static BinaryData call(NativeAccessor<JSEngine> *ctx, typename JSEngine::Value value, realm::CreatePolicy, size_t) {
>>>>>>> b75d433d
        if (ctx->is_null(value)) {
            return BinaryData();
        }
#if REALM_ENABLE_SYNC
        // realm-sync holds the base64-decoding routine
        if (js::Value<JSEngine>::is_string(ctx->m_ctx, value)) {
            // the incoming value might be a base64 string, so let's try to parse it
            std::string str = js::Value<JSEngine>::to_string(ctx->m_ctx, value);
            size_t max_size = util::base64_decoded_size(str.size());
            std::unique_ptr<char[]> data(new char[max_size]);
            if (auto size = util::base64_decode(str, data.get(), max_size)) {
                ctx->m_owned_binary_data = OwnedBinaryData(std::move(data), *size);
                return ctx->m_owned_binary_data.get();
            } else {
                throw std::runtime_error("Attempting to populate BinaryData from string that is not valid base64");
            }
        }
#endif

        ctx->m_owned_binary_data = js::Value<JSEngine>::validated_to_binary(ctx->m_ctx, value);
        return ctx->m_owned_binary_data.get();
    }
};

template<typename JSEngine>
struct Unbox<JSEngine, Mixed> {
<<<<<<< HEAD
    static Mixed call(NativeAccessor<JSEngine> *ctx, typename JSEngine::Value const& value, bool, bool, bool, ObjKey) {
=======
    static Mixed call(NativeAccessor<JSEngine> *ctx, typename JSEngine::Value const& value, realm::CreatePolicy, size_t) {
>>>>>>> b75d433d
        throw std::runtime_error("'Any' type is unsupported");
    }
};

template<typename JSEngine>
struct Unbox<JSEngine, Timestamp> {
<<<<<<< HEAD
    static Timestamp call(NativeAccessor<JSEngine> *ctx, typename JSEngine::Value const& value, bool, bool, bool, ObjKey) {
=======
    static Timestamp call(NativeAccessor<JSEngine> *ctx, typename JSEngine::Value const& value, realm::CreatePolicy, size_t) {
>>>>>>> b75d433d
        if (ctx->is_null(value)) {
            return Timestamp();
        }
        typename JSEngine::Value date;
        if (js::Value<JSEngine>::is_string(ctx->m_ctx, value)) {
            // the incoming value might be a date string, so let the Date constructor have at it
            date = js::Value<JSEngine>::to_date(ctx->m_ctx, value);
        } else {
            date = js::Value<JSEngine>::validated_to_date(ctx->m_ctx, value);
        }

        double milliseconds = js::Value<JSEngine>::to_number(ctx->m_ctx, date);
        int64_t seconds = milliseconds / 1000;
        int32_t nanoseconds = ((int64_t)milliseconds % 1000) * 1000000;
        return Timestamp(seconds, nanoseconds);
    }
};

template<typename JSEngine>
<<<<<<< HEAD
struct Unbox<JSEngine, Obj> {
    static Obj call(NativeAccessor<JSEngine> *ctx, typename JSEngine::Value const& value, bool create, bool try_update, bool only_update_diffed, ObjKey current_row) {
=======
struct Unbox<JSEngine, RowExpr> {
    static RowExpr call(NativeAccessor<JSEngine> *ctx, typename JSEngine::Value const& value, realm::CreatePolicy policy, size_t current_row) {
>>>>>>> b75d433d
        using Value = js::Value<JSEngine>;
        using ValueType = typename JSEngine::Value;

        auto object = Value::validated_to_object(ctx->m_ctx, value);
        if (js::Object<JSEngine>::template is_instance<RealmObjectClass<JSEngine>>(ctx->m_ctx, object)) {
            auto realm_object = get_internal<JSEngine, RealmObjectClass<JSEngine>>(object);
            if (realm_object->realm() == ctx->m_realm) {
                return realm_object->obj();
            }
            if (policy == realm::CreatePolicy::Skip) {
                throw std::runtime_error("Realm object is from another Realm");
            }
        }
        if (policy == realm::CreatePolicy::Skip) {
            throw NonRealmObjectException();
        }

        if (Value::is_array(ctx->m_ctx, object)) {
            object = Schema<JSEngine>::dict_for_property_array(ctx->m_ctx, *ctx->m_object_schema, object);
        }

        auto child = realm::Object::create<ValueType>(*ctx, ctx->m_realm, *ctx->m_object_schema,
<<<<<<< HEAD
                                                      static_cast<ValueType>(object), try_update, only_update_diffed, current_row);
        return child.obj();
    }
};

// FIXME: Why do we need this? It is required in order to compile and seems to be used by the query builder
template<typename JSEngine>
struct Unbox<JSEngine, ObjKey> {
    static ObjKey call(NativeAccessor<JSEngine> *ctx, typename JSEngine::Value const& value, bool create, bool try_update, bool only_update_diffed, ObjKey current_row) {
        return Unbox<JSEngine, Obj>::call(ctx, value, create, try_update, only_update_diffed, current_row).get_key();
=======
                                                      static_cast<ValueType>(object), policy, current_row);
        return child.row();
>>>>>>> b75d433d
    }
};
} // namespace _impl

template<typename T>
template<typename U>
<<<<<<< HEAD
U NativeAccessor<T>::unbox(ValueType value, bool create, bool update, bool only_update_diff_objects, ObjKey current_row) {
    return _impl::Unbox<T, U>::call(this, std::move(value), create, update, only_update_diff_objects, current_row);
=======
U NativeAccessor<T>::unbox(ValueType value, realm::CreatePolicy policy, size_t current_row) {
    return _impl::Unbox<T, U>::call(this, std::move(value), policy, current_row);
>>>>>>> b75d433d
}

template<typename T>
std::string NativeAccessor<T>::print(ValueType const& value) {
    std::string ret;
    print(ret, value);
    return ret;
}

template<typename T>
void NativeAccessor<T>::print(std::string& str, ValueType const& value) {
    if (Value::is_null(m_ctx, value)) {
        str += "null";
    }
    else if (Value::is_undefined(m_ctx, value)) {
        str += "undefined";
    }
    else if (Value::is_array(m_ctx, value)) {
        auto array = Value::to_array(m_ctx, value);
        auto length = Object::validated_get_length(m_ctx, array);

        str += "[";
        for (uint32_t i = 0; i < length; i++) {
            print(str, Object::get_property(m_ctx, array, i));
            if (i + 1 < length) {
                str += ", ";
            }
        }
        str += "]";
    }
    else if (Value::is_object(m_ctx, value)) {
        auto object = Value::to_object(m_ctx, value);
        if (Object::template is_instance<RealmObjectClass<T>>(m_ctx, object)) {
            auto realm_object = get_internal<T, RealmObjectClass<T>>(object);
            auto& object_schema = realm_object->get_object_schema();
            str += object_schema.name;
            str += "{";
            for (size_t i = 0, count = object_schema.persisted_properties.size(); i < count; ++i) {
                print(str, realm_object->template get_property_value<ValueType>(*this, object_schema.persisted_properties[i].name));
                if (i + 1 < count) {
                    str += ", ";
                }
            }
            str += "}";
        }
        else {
            str += Value::to_string(m_ctx, value);
        }
    }
    else if (Value::is_string(m_ctx, value)) {
        str += "'";
        str += Value::to_string(m_ctx, value);
        str += "'";
    }
    else {
        str += Value::to_string(m_ctx, value);
    }
}

} // js
} // realm<|MERGE_RESOLUTION|>--- conflicted
+++ resolved
@@ -92,11 +92,7 @@
     }
 
     template<typename T>
-<<<<<<< HEAD
-    T unbox(ValueType value, bool create = false, bool update = false, bool only_update_diff_objects = false, ObjKey current_obj = ObjKey());
-=======
-    T unbox(ValueType value, realm::CreatePolicy policy = realm::CreatePolicy::Skip, size_t current_row = realm::npos);
->>>>>>> b75d433d
+    T unbox(ValueType value, realm::CreatePolicy policy = realm::CreatePolicy::Skip, ObjKey current_obj = ObjKey());
 
     template<typename T>
     util::Optional<T> unbox_optional(ValueType value) {
@@ -182,99 +178,63 @@
 namespace _impl {
 template<typename JSEngine>
 struct Unbox<JSEngine, bool> {
-<<<<<<< HEAD
-    static bool call(NativeAccessor<JSEngine> *ctx, typename JSEngine::Value const& value, bool, bool, bool, ObjKey) {
-=======
-    static bool call(NativeAccessor<JSEngine> *ctx, typename JSEngine::Value const& value, realm::CreatePolicy, size_t) {
->>>>>>> b75d433d
+    static bool call(NativeAccessor<JSEngine> *ctx, typename JSEngine::Value const& value, realm::CreatePolicy, ObjKey) {
         return js::Value<JSEngine>::validated_to_boolean(ctx->m_ctx, value, "Property");
     }
 };
 
 template<typename JSEngine>
 struct Unbox<JSEngine, int64_t> {
-<<<<<<< HEAD
-    static int64_t call(NativeAccessor<JSEngine> *ctx, typename JSEngine::Value const& value, bool, bool, bool, ObjKey) {
-=======
-    static int64_t call(NativeAccessor<JSEngine> *ctx, typename JSEngine::Value const& value, realm::CreatePolicy, size_t) {
->>>>>>> b75d433d
+    static int64_t call(NativeAccessor<JSEngine> *ctx, typename JSEngine::Value const& value, realm::CreatePolicy, ObjKey) {
         return js::Value<JSEngine>::validated_to_number(ctx->m_ctx, value, "Property");
     }
 };
 
 template<typename JSEngine>
 struct Unbox<JSEngine, float> {
-<<<<<<< HEAD
-    static float call(NativeAccessor<JSEngine> *ctx, typename JSEngine::Value const& value, bool, bool, bool, ObjKey) {
-=======
-    static float call(NativeAccessor<JSEngine> *ctx, typename JSEngine::Value const& value, realm::CreatePolicy, size_t) {
->>>>>>> b75d433d
+    static float call(NativeAccessor<JSEngine> *ctx, typename JSEngine::Value const& value, realm::CreatePolicy, ObjKey) {
         return js::Value<JSEngine>::validated_to_number(ctx->m_ctx, value, "Property");
     }
 };
 
 template<typename JSEngine>
 struct Unbox<JSEngine, double> {
-<<<<<<< HEAD
-    static double call(NativeAccessor<JSEngine> *ctx, typename JSEngine::Value const& value, bool, bool, bool, ObjKey) {
-=======
-    static double call(NativeAccessor<JSEngine> *ctx, typename JSEngine::Value const& value, realm::CreatePolicy, size_t) {
->>>>>>> b75d433d
+    static double call(NativeAccessor<JSEngine> *ctx, typename JSEngine::Value const& value, realm::CreatePolicy, ObjKey) {
         return js::Value<JSEngine>::validated_to_number(ctx->m_ctx, value, "Property");
     }
 };
 
 template<typename JSEngine>
 struct Unbox<JSEngine, util::Optional<bool>> {
-<<<<<<< HEAD
-    static util::Optional<bool> call(NativeAccessor<JSEngine> *ctx, typename JSEngine::Value const& value, bool, bool, bool, ObjKey) {
-=======
-    static util::Optional<bool> call(NativeAccessor<JSEngine> *ctx, typename JSEngine::Value const& value, realm::CreatePolicy, size_t) {
->>>>>>> b75d433d
+    static util::Optional<bool> call(NativeAccessor<JSEngine> *ctx, typename JSEngine::Value const& value, realm::CreatePolicy, ObjKey) {
         return ctx->template unbox_optional<bool>(value);
 }
 };
 
 template<typename JSEngine>
 struct Unbox<JSEngine, util::Optional<int64_t>> {
-<<<<<<< HEAD
-    static util::Optional<int64_t> call(NativeAccessor<JSEngine> *ctx, typename JSEngine::Value const& value, bool, bool, bool, ObjKey) {
-=======
-    static util::Optional<int64_t> call(NativeAccessor<JSEngine> *ctx, typename JSEngine::Value const& value, realm::CreatePolicy, size_t) {
->>>>>>> b75d433d
+    static util::Optional<int64_t> call(NativeAccessor<JSEngine> *ctx, typename JSEngine::Value const& value, realm::CreatePolicy, ObjKey) {
         return ctx->template unbox_optional<int64_t>(value);
 }
 };
 
 template<typename JSEngine>
 struct Unbox<JSEngine, util::Optional<float>> {
-<<<<<<< HEAD
-    static util::Optional<float> call(NativeAccessor<JSEngine> *ctx, typename JSEngine::Value const& value, bool, bool, bool, ObjKey) {
-=======
-    static util::Optional<float> call(NativeAccessor<JSEngine> *ctx, typename JSEngine::Value const& value, realm::CreatePolicy, size_t) {
->>>>>>> b75d433d
+    static util::Optional<float> call(NativeAccessor<JSEngine> *ctx, typename JSEngine::Value const& value, realm::CreatePolicy, ObjKey) {
         return ctx->template unbox_optional<float>(value);
 }
 };
 
 template<typename JSEngine>
 struct Unbox<JSEngine, util::Optional<double>> {
-<<<<<<< HEAD
-    static util::Optional<double> call(NativeAccessor<JSEngine> *ctx, typename JSEngine::Value const& value, bool, bool, bool, ObjKey) {
-=======
-    static util::Optional<double> call(NativeAccessor<JSEngine> *ctx, typename JSEngine::Value const& value, realm::CreatePolicy, size_t) {
->>>>>>> b75d433d
+    static util::Optional<double> call(NativeAccessor<JSEngine> *ctx, typename JSEngine::Value const& value, realm::CreatePolicy, ObjKey) {
         return ctx->template unbox_optional<double>(value);
 }
 };
 
 template<typename JSEngine>
 struct Unbox<JSEngine, StringData> {
-<<<<<<< HEAD
-    static StringData call(NativeAccessor<JSEngine> *ctx, typename JSEngine::Value const& value, bool, bool, bool, ObjKey) {
-=======
-    static StringData call(NativeAccessor<JSEngine> *ctx, typename JSEngine::Value const& value, realm::CreatePolicy, size_t) {
->>>>>>> b75d433d
+    static StringData call(NativeAccessor<JSEngine> *ctx, typename JSEngine::Value const& value, realm::CreatePolicy, ObjKey) {
         if (ctx->is_null(value)) {
             return StringData();
         }
@@ -285,11 +245,7 @@
 
 template<typename JSEngine>
 struct Unbox<JSEngine, BinaryData> {
-<<<<<<< HEAD
-    static BinaryData call(NativeAccessor<JSEngine> *ctx, typename JSEngine::Value value, bool, bool, bool, ObjKey) {
-=======
-    static BinaryData call(NativeAccessor<JSEngine> *ctx, typename JSEngine::Value value, realm::CreatePolicy, size_t) {
->>>>>>> b75d433d
+    static BinaryData call(NativeAccessor<JSEngine> *ctx, typename JSEngine::Value value, realm::CreatePolicy, ObjKey) {
         if (ctx->is_null(value)) {
             return BinaryData();
         }
@@ -316,22 +272,14 @@
 
 template<typename JSEngine>
 struct Unbox<JSEngine, Mixed> {
-<<<<<<< HEAD
-    static Mixed call(NativeAccessor<JSEngine> *ctx, typename JSEngine::Value const& value, bool, bool, bool, ObjKey) {
-=======
-    static Mixed call(NativeAccessor<JSEngine> *ctx, typename JSEngine::Value const& value, realm::CreatePolicy, size_t) {
->>>>>>> b75d433d
+    static Mixed call(NativeAccessor<JSEngine> *ctx, typename JSEngine::Value const& value, realm::CreatePolicy, ObjKey) {
         throw std::runtime_error("'Any' type is unsupported");
     }
 };
 
 template<typename JSEngine>
 struct Unbox<JSEngine, Timestamp> {
-<<<<<<< HEAD
-    static Timestamp call(NativeAccessor<JSEngine> *ctx, typename JSEngine::Value const& value, bool, bool, bool, ObjKey) {
-=======
-    static Timestamp call(NativeAccessor<JSEngine> *ctx, typename JSEngine::Value const& value, realm::CreatePolicy, size_t) {
->>>>>>> b75d433d
+    static Timestamp call(NativeAccessor<JSEngine> *ctx, typename JSEngine::Value const& value, realm::CreatePolicy, ObjKey) {
         if (ctx->is_null(value)) {
             return Timestamp();
         }
@@ -351,13 +299,8 @@
 };
 
 template<typename JSEngine>
-<<<<<<< HEAD
 struct Unbox<JSEngine, Obj> {
-    static Obj call(NativeAccessor<JSEngine> *ctx, typename JSEngine::Value const& value, bool create, bool try_update, bool only_update_diffed, ObjKey current_row) {
-=======
-struct Unbox<JSEngine, RowExpr> {
-    static RowExpr call(NativeAccessor<JSEngine> *ctx, typename JSEngine::Value const& value, realm::CreatePolicy policy, size_t current_row) {
->>>>>>> b75d433d
+    static Obj call(NativeAccessor<JSEngine> *ctx, typename JSEngine::Value const& value, realm::CreatePolicy policy, ObjKey current_row) {
         using Value = js::Value<JSEngine>;
         using ValueType = typename JSEngine::Value;
 
@@ -380,8 +323,7 @@
         }
 
         auto child = realm::Object::create<ValueType>(*ctx, ctx->m_realm, *ctx->m_object_schema,
-<<<<<<< HEAD
-                                                      static_cast<ValueType>(object), try_update, only_update_diffed, current_row);
+                                                      static_cast<ValueType>(object), policy, current_row);
         return child.obj();
     }
 };
@@ -389,25 +331,17 @@
 // FIXME: Why do we need this? It is required in order to compile and seems to be used by the query builder
 template<typename JSEngine>
 struct Unbox<JSEngine, ObjKey> {
-    static ObjKey call(NativeAccessor<JSEngine> *ctx, typename JSEngine::Value const& value, bool create, bool try_update, bool only_update_diffed, ObjKey current_row) {
-        return Unbox<JSEngine, Obj>::call(ctx, value, create, try_update, only_update_diffed, current_row).get_key();
-=======
-                                                      static_cast<ValueType>(object), policy, current_row);
-        return child.row();
->>>>>>> b75d433d
-    }
-};
+    static ObjKey call(NativeAccessor<JSEngine> *ctx, typename JSEngine::Value const& value, realm::CreatePolicy policy, ObjKey current_row) {
+        return Unbox<JSEngine, Obj>::call(ctx, value, policy, current_row).get_key();
+    }
+};
+
 } // namespace _impl
 
 template<typename T>
 template<typename U>
-<<<<<<< HEAD
-U NativeAccessor<T>::unbox(ValueType value, bool create, bool update, bool only_update_diff_objects, ObjKey current_row) {
-    return _impl::Unbox<T, U>::call(this, std::move(value), create, update, only_update_diff_objects, current_row);
-=======
-U NativeAccessor<T>::unbox(ValueType value, realm::CreatePolicy policy, size_t current_row) {
+U NativeAccessor<T>::unbox(ValueType value, realm::CreatePolicy policy, ObjKey current_row) {
     return _impl::Unbox<T, U>::call(this, std::move(value), policy, current_row);
->>>>>>> b75d433d
 }
 
 template<typename T>
