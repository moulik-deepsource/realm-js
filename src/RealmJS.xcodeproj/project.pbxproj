--- conflicted
+++ resolved
@@ -383,13 +383,7 @@
 				02B58CB21AE99CEC009B348C /* Products */,
 				0270BC3D1B7CFBFD00010E03 /* RealmJS */,
 				02B58CC01AE99CEC009B348C /* RealmJSTests */,
-				3F50A43B2447C07F003A6F4C /* Recovered References */,
 				F6C3FBB41BF680D000E6FFD4 /* Vendor */,
-<<<<<<< HEAD
-				424B66B12408619D0065F963 /* Recovered References */,
-=======
-				832C1D2E229D3035001A20C1 /* async_open_task.cpp */,
->>>>>>> 1a4c7c43
 			);
 			sourceTree = "<group>";
 		};
@@ -476,11 +470,7 @@
 			name = sync;
 			sourceTree = "<group>";
 		};
-<<<<<<< HEAD
-		424B66B12408619D0065F963 /* Recovered References */ = {
-=======
 		3F50A43B2447C07F003A6F4C /* Recovered References */ = {
->>>>>>> 1a4c7c43
 			isa = PBXGroup;
 			children = (
 				4BA4035F23C6664700DE6856 /* object_changeset.cpp */,
@@ -488,8 +478,6 @@
 			name = "Recovered References";
 			sourceTree = "<group>";
 		};
-<<<<<<< HEAD
-=======
 		3F50A43E2447C09D003A6F4C /* uv */ = {
 			isa = PBXGroup;
 			children = (
@@ -522,7 +510,6 @@
 			path = apple;
 			sourceTree = "<group>";
 		};
->>>>>>> 1a4c7c43
 		504CF8521EBCAE3600A9A4B6 /* impl */ = {
 			isa = PBXGroup;
 			children = (
@@ -624,10 +611,10 @@
 		F63117EA1CEB0BFA00ECB2DE /* impl */ = {
 			isa = PBXGroup;
 			children = (
-				02414B991CE6AAEF00A8669F /* collection_change_builder.cpp */,
 				F63118421CEBA7A100ECB2DE /* android */,
 				F63117EB1CEB0C1B00ECB2DE /* apple */,
 				F63118491CEBA7BD00ECB2DE /* generic */,
+				02414B991CE6AAEF00A8669F /* collection_change_builder.cpp */,
 				02414B9A1CE6AAEF00A8669F /* collection_change_builder.hpp */,
 				02414B9B1CE6AAEF00A8669F /* collection_notifier.cpp */,
 				02414B9C1CE6AAEF00A8669F /* collection_notifier.hpp */,
@@ -953,11 +940,6 @@
 				3F50A4492447C0A0003A6F4C /* scheduler.cpp in Sources */,
 				02F59EC41C88F17D007F774C /* schema.cpp in Sources */,
 				02F59EC51C88F17D007F774C /* shared_realm.cpp in Sources */,
-<<<<<<< HEAD
-=======
-				5D97DC4E1F7DAB1400B856A4 /* sync_config.cpp in Sources */,
-				3FDC253821F919AD0087FB9B /* sync_file.cpp in Sources */,
->>>>>>> 1a4c7c43
 				02E315C91DB80DDD00555337 /* sync_manager.cpp in Sources */,
 				504CF8611EBCAE3600A9A4B6 /* sync_metadata.cpp in Sources */,
 				02E315CA1DB80DDD00555337 /* sync_session.cpp in Sources */,
@@ -1022,11 +1004,7 @@
 				CLANG_WARN__DUPLICATE_METHOD_MATCH = YES;
 				"CODE_SIGN_IDENTITY[sdk=iphoneos*]" = "iPhone Developer";
 				COPY_PHASE_STRIP = NO;
-<<<<<<< HEAD
 				CURRENT_PROJECT_VERSION = 10.0.0;
-=======
-				CURRENT_PROJECT_VERSION = 6.0.0;
->>>>>>> 1a4c7c43
 				CXX = "$(SRCROOT)/../scripts/ccache-clang++.sh";
 				DEBUG_INFORMATION_FORMAT = "dwarf-with-dsym";
 				ENABLE_STRICT_OBJC_MSGSEND = YES;
@@ -1100,11 +1078,7 @@
 				CLANG_WARN__DUPLICATE_METHOD_MATCH = YES;
 				"CODE_SIGN_IDENTITY[sdk=iphoneos*]" = "iPhone Developer";
 				COPY_PHASE_STRIP = NO;
-<<<<<<< HEAD
 				CURRENT_PROJECT_VERSION = 10.0.0;
-=======
-				CURRENT_PROJECT_VERSION = 6.0.0;
->>>>>>> 1a4c7c43
 				CXX = "$(SRCROOT)/../scripts/ccache-clang++.sh";
 				DEBUG_INFORMATION_FORMAT = "dwarf-with-dsym";
 				ENABLE_NS_ASSERTIONS = NO;
